# Copyright 2016, FBPIC contributors
# Authors: Remi Lehe, Manuel Kirchen
# License: 3-Clause-BSD-LBNL
"""
This test file is part of FB-PIC (Fourier-Bessel Particle-In-Cell).

It tests the global PIC loop by launching a linear periodic plasma wave,
and letting it evolve in time. Its fields are then compared with theory.
This tests is run both for linear and cubic shapes.

No moving window is involved, and periodic conditions are userd.

Usage:
------
In order to show the images of the laser, and manually check the
agreement between the simulation and the theory:
(except when setting show to False in the parameters below)
$ python tests/test_periodic_plasma_wave.py  # Single-proc simulation
$ mpirun -np 2 python tests/test_periodic_plasma_wave.py # Two-proc simulation

In order to let Python check the agreement between the curve without
having to look at the plots
$ py.test -q tests/test_periodic_plasma_wave.py
or
$ python setup.py test

Theory:
-------

The fields are given by the analytical formulas :
$$ \phi =
\epsilon \,\frac{m c^2}{e}
    \exp\left(-\frac{r^2}{w_0^2}\right) \sin(k_0 z) \sin(\omega_p t)
+ \epsilon_1 \,\frac{m c^2}{e} \frac{2\,r\cos(\theta)}{w_0}
<<<<<<< HEAD
=======
    \exp\left(-\frac{r^2}{w_0^2}\right)\sin(k_0 z) \sin(\omega_p t)
+ \epsilon_2 \,\frac{m c^2}{e} \frac{4\,r^2\cos(2\theta)}{w_0^2}
>>>>>>> cbbd2058
    \exp\left(-\frac{r^2}{w_0^2}\right)\sin(k_0 z) \sin(\omega_p t)$$

$$ E_r = -\partial_r \phi =
\epsilon \,\frac{mc^2}{e}\frac{2\,r}{w_0^2}
    \exp\left(-\frac{r^2}{w_0^2}\right) \sin(k_0 z) \sin(\omega_p t)
- \epsilon_1 \,\frac{m c^2}{e} \frac{2\cos(\theta)}{w_0}
    \exp\left(-\frac{r^2}{w_0^2}\right)\sin(k_0 z) \sin(\omega_p t)
+ \epsilon_1 \,\frac{m c^2}{e} \frac{4\,r^2\cos(\theta)}{w_0^3}
<<<<<<< HEAD
    \exp\left(-\frac{r^2}{w_0^2}\right)\sin(k_0 z) \sin(\omega_p t) $$

$$ E_theta = - \frac{1}{r} \partial_\theta \phi =
 \epsilon_1 \,\frac{m c^2}{e} \frac{2\,\sin(\theta)}{w_0}
=======
    \exp\left(-\frac{r^2}{w_0^2}\right)\sin(k_0 z) \sin(\omega_p t)
- \epsilon_2 \,\frac{m c^2}{e} \frac{8\,r\cos(2\theta)}{w_0^2}
    \exp\left(-\frac{r^2}{w_0^2}\right)\sin(k_0 z) \sin(\omega_p t)
+ \epsilon_2 \,\frac{m c^2}{e} \frac{8\,r^3\cos(2\theta)}{w_0^4}
    \exp\left(-\frac{r^2}{w_0^2}\right)\sin(k_0 z) \sin(\omega_p t) $$

$$ E_\theta = - \frac{1}{r} \partial_\theta \phi =
 \epsilon_1 \,\frac{m c^2}{e} \frac{2\,\sin(\theta)}{w_0}
    \exp\left(-\frac{r^2}{w_0^2}\right)\sin(k_0 z) \sin(\omega_p t)
+ \epsilon_2 \,\frac{m c^2}{e} \frac{8\,r\sin(2\theta)}{w_0^2}
    \exp\left(-\frac{r^2}{w_0^2}\right)\sin(k_0 z) \sin(\omega_p t) $$

$$ E_x = \cos(\theta)E_r - \sin(\theta)E_\theta =
\epsilon \,\frac{mc^2}{e}\frac{2\,x}{w_0^2}
    \exp\left(-\frac{r^2}{w_0^2}\right) \sin(k_0 z) \sin(\omega_p t)
- \epsilon_1 \,\frac{m c^2}{e} \frac{2}{w_0}
    \exp\left(-\frac{r^2}{w_0^2}\right)\sin(k_0 z) \sin(\omega_p t)
+ \epsilon_1 \,\frac{m c^2}{e} \frac{4\,x^2}{w_0^3}
    \exp\left(-\frac{r^2}{w_0^2}\right)\sin(k_0 z) \sin(\omega_p t)
- \epsilon_2 \,\frac{m c^2}{e} \frac{8\,x}{w_0^2}
    \exp\left(-\frac{r^2}{w_0^2}\right)\sin(k_0 z) \sin(\omega_p t)
+ \epsilon_2 \,\frac{m c^2}{e} \frac{8\,x(x^2-y^2)}{w_0^4}
    \exp\left(-\frac{r^2}{w_0^2}\right)\sin(k_0 z) \sin(\omega_p t) $$

$$ E_y = \sin(\theta)E_r + \cos(\theta)E_\theta =
\epsilon \,\frac{mc^2}{e}\frac{2\,y}{w_0^2}
    \exp\left(-\frac{r^2}{w_0^2}\right) \sin(k_0 z) \sin(\omega_p t)
+ \epsilon_1 \,\frac{m c^2}{e} \frac{4\,x y}{w_0^3}
    \exp\left(-\frac{r^2}{w_0^2}\right)\sin(k_0 z) \sin(\omega_p t)
+ \epsilon_2 \,\frac{m c^2}{e} \frac{8\,y}{w_0^2}
    \exp\left(-\frac{r^2}{w_0^2}\right)\sin(k_0 z) \sin(\omega_p t)
+ \epsilon_2 \,\frac{m c^2}{e} \frac{8\,y(x^2-y^2)}{w_0^4}
>>>>>>> cbbd2058
    \exp\left(-\frac{r^2}{w_0^2}\right)\sin(k_0 z) \sin(\omega_p t) $$

$$ E_z = -\partial_z \phi =
 - \epsilon \,\frac{mc^2}{e} k_0
    \exp\left(-\frac{r^2}{w_0^2}\right) \cos(k_0 z) \sin(\omega_p t)
 - \epsilon_1 \,\frac{m c^2}{e} \frac{2\,r\cos(\theta)}{w_0} k_0
<<<<<<< HEAD
    \exp\left(-\frac{r^2}{w_0^2}\right)\cos(k_0 z) \sin(\omega_p t)$$
=======
    \exp\left(-\frac{r^2}{w_0^2}\right)\cos(k_0 z) \sin(\omega_p t)
 - \epsilon_2 \, \frac{m c^2}{e} \frac{4\,r^2\cos(\theta)}{w_0^2} k_0
    \exp\left(-\frac{r^2}{w_0^2}\right)\cos(k_0 z) \sin(\omega_p t) $$
>>>>>>> cbbd2058

$$ v_x/c =
 \epsilon \, \frac{c}{\omega_p} \, \frac{2\,x}{w_0^2}
    \exp\left(-\frac{r^2}{w_0^2}\right) \sin(k_0 z) \cos(\omega_p t)
 - \epsilon_1 \,\frac{c}{\omega_p} \frac{2}{w_0}
    \exp\left(-\frac{r^2}{w_0^2}\right)\sin(k_0 z) \cos(\omega_p t)
 + \epsilon_1 \,\frac{c}{\omega_p} \frac{4\,x^2}{w_0^3})
<<<<<<< HEAD
=======
    \exp\left(-\frac{r^2}{w_0^2}\right)\sin(k_0 z) \cos(\omega_p t)
- \epsilon_2 \,\frac{c}{\omega_p} \frac{8\,x}{w_0^2}
    \exp\left(-\frac{r^2}{w_0^2}\right)\sin(k_0 z) \cos(\omega_p t)
+ \epsilon_2 \,\frac{c}{\omega_p} \frac{8\,x(x^2-y^2)}{w_0^4}
>>>>>>> cbbd2058
    \exp\left(-\frac{r^2}{w_0^2}\right)\sin(k_0 z) \cos(\omega_p t) $$

$$ v_y/c =
 \epsilon \, \frac{c}{\omega_p} \, \frac{2\,y}{w_0^2}
    \exp\left(-\frac{r^2}{w_0^2}\right) \sin(k_0 z) \cos(\omega_p t)
 + \epsilon_1 \,\frac{c}{\omega_p} \frac{4\,x y}{w_0^3})
<<<<<<< HEAD
=======
    \exp\left(-\frac{r^2}{w_0^2}\right)\sin(k_0 z) \cos(\omega_p t)
+ \epsilon_2 \,\frac{c}{\omega_p} \frac{8\,y}{w_0^2}
    \exp\left(-\frac{r^2}{w_0^2}\right)\sin(k_0 z) \cos(\omega_p t)
+ \epsilon_2 \,\frac{c}{\omega_p} \frac{8\,y(x^2-y^2)}{w_0^4}
>>>>>>> cbbd2058
    \exp\left(-\frac{r^2}{w_0^2}\right)\sin(k_0 z) \cos(\omega_p t) $$

$$ v_z/c =
 - \epsilon \, \frac{c}{\omega_p} \, k_0
    \exp\left(-\frac{r^2}{w_0^2}\right) \cos(k_0 z) \cos(\omega_p t)
 - \epsilon_1 \,\frac{c}{\omega_p} \frac{2\,x}{w_0} k_0
<<<<<<< HEAD
    \exp\left(-\frac{r^2}{w_0^2}\right) \cos(k_0 z) \cos(\omega_p t) $$

where $\epsilon$ is the dimensionless amplitude of the mode 0 and
$\epsilon_1$ is the dimensionless amplitude of the mode 1.
=======
    \exp\left(-\frac{r^2}{w_0^2}\right) \cos(k_0 z) \cos(\omega_p t)
 - \epsilon_2 \,\frac{c}{\omega_p} \frac{4\,(x^2-y^2)}{w_0^2} k_0
    \exp\left(-\frac{r^2}{w_0^2}\right) \cos(k_0 z) \cos(\omega_p t)$$

where $\epsilon$ is the dimensionless amplitude of the mode 0 and
$\epsilon_1$, $\epsilon_2$ are the dimensionless amplitudes of modes 1 and 2.
>>>>>>> cbbd2058
"""
import numpy as np
import matplotlib.pyplot as plt
from scipy.constants import c, e, m_e, epsilon_0
# Import the relevant structures in FBPIC
from fbpic.main import Simulation

# Parameters
# ----------
show = True      # Whether to show the comparison between simulation
                 # and theory to the user, or to automatically determine
                 # whether they agree.

use_cuda=True    # Whether to run with cuda

# The simulation box
Nz = 200         # Number of gridpoints along z
zmax = 40.e-6    # Length of the box along z (meters)
Nr = 64          # Number of gridpoints along r
rmax = 20.e-6    # Length of the box along r (meters)
Nm = 3           # Number of modes used
n_order = 16     # Order of the finite stencil
# The simulation timestep
dt = zmax/Nz/c   # Timestep (seconds)

# The particles
p_zmin = 0.e-6   # Position of the beginning of the plasma (meters)
p_zmax = 41.e-6  # Position of the end of the plasma (meters)
p_rmin = 0.      # Minimal radial position of the plasma (meters)
p_rmax = 18.e-6  # Maximal radial position of the plasma (meters)
n_e = 2.e24      # Density (electrons.meters^-3)
p_nz = 2         # Number of particles per cell along z
p_nr = 2         # Number of particles per cell along r
p_nt = 8         # Number of particles per cell along theta

# The plasma wave
epsilon = 0.001    # Dimensionless amplitude of the wave in mode 0
epsilon_1 = 0.001  # Dimensionless amplitude of the wave in mode 1
<<<<<<< HEAD
=======
epsilon_2 = 0.     # Dimensionless amplitude of the wave in mode 2
epsilons = [ epsilon, epsilon_1, epsilon_2 ]
>>>>>>> cbbd2058
w0 = 5.e-6      # The transverse size of the plasma wave
N_periods = 3   # Number of periods in the box
# Calculated quantities
k0 = 2*np.pi/zmax*N_periods
wp = np.sqrt( n_e*e**2/(m_e*epsilon_0) )

# Run the simulation for 0.75 plasma period
N_step = int( 2*np.pi/(wp*dt)*0.75 )

# -------------
# Test function
# -------------

def test_periodic_plasma_wave_linear_shape( show=False ):
    "Function that is run by py.test, when doing `python setup.py test"
    simulate_periodic_plasma_wave( 'linear', show=show )

def test_periodic_plasma_wave_cubic_shape( show=False ):
    "Function that is run by py.test, when doing `python setup.py test"
    simulate_periodic_plasma_wave( 'cubic', show=show )

def simulate_periodic_plasma_wave( particle_shape, show=False ):
    "Simulate a periodic plasma wave and check its fields"

    # Initialization of the simulation object
    sim = Simulation( Nz, zmax, Nr, rmax, Nm, dt,
                  p_zmin, p_zmax, p_rmin, p_rmax, p_nz, p_nr,
                  p_nt, n_e, n_order=n_order, use_cuda=use_cuda,
                  particle_shape=particle_shape )

    # Save the initial density in spectral space, and consider it
    # to be the density of the (uninitialized) ions
    sim.deposit('rho_prev')
    rho_ions = [ ]
    for m in range(len(sim.fld.spect)):
        rho_ions.append( -sim.fld.spect[m].rho_prev.copy() )

    # Impart velocities to the electrons
    # (The electrons are initially homogeneous, but have an
    # intial non-zero velocity that develops into a plasma wave)
<<<<<<< HEAD
    impart_momenta( sim.ptcl[0], epsilon, epsilon_1, k0, w0, wp )
=======
    impart_momenta( sim.ptcl[0], epsilons, k0, w0, wp )
>>>>>>> cbbd2058

    # Run the simulation
    sim.step( N_step, correct_currents=True )

    # Test check that div(E) - rho = 0 (directly in spectral space)
    check_charge_conservation( sim, rho_ions )
    # Plot the results and compare with analytical theory
    compare_fields( sim, show )

# -----------------------------------------
# Analytical solutions for the plasma wave
# -----------------------------------------

<<<<<<< HEAD
def Er( z, r, epsilon, epsilon_1, k0, w0, wp, t) :
=======
def Er( z, r, epsilons, k0, w0, wp, t) :
>>>>>>> cbbd2058
    """
    Return the radial electric field as an array
    of the same length as z and r, in the half-plane theta=0
    """
    Er_array = \
<<<<<<< HEAD
        epsilon * m_e*c**2/e * 2*r/w0**2 * \
            np.exp( -r**2/w0**2 ) * np.sin( k0*z ) * np.sin( wp*t ) \
        - epsilon_1 * m_e*c**2/e * 2/w0 * \
            np.exp( -r**2/w0**2 ) * np.sin( k0*z ) * np.sin( wp*t ) \
        + epsilon_1 * m_e*c**2/e * 4*r**2/w0**3 * \
            np.exp( -r**2/w0**2 ) * np.sin( k0*z ) * np.sin( wp*t )
    return( Er_array )

def Ez( z, r, epsilon, epsilon_1, k0, w0, wp, t) :
=======
        epsilons[0] * m_e*c**2/e * 2*r/w0**2 * \
            np.exp( -r**2/w0**2 ) * np.sin( k0*z ) * np.sin( wp*t ) \
        - epsilons[1] * m_e*c**2/e * 2/w0 * \
            np.exp( -r**2/w0**2 ) * np.sin( k0*z ) * np.sin( wp*t ) \
        + epsilons[1] * m_e*c**2/e * 4*r**2/w0**3 * \
            np.exp( -r**2/w0**2 ) * np.sin( k0*z ) * np.sin( wp*t ) \
        - epsilons[2] * m_e*c**2/e * 8*r/w0**2 * \
            np.exp( -r**2/w0**2 ) * np.sin( k0*z ) * np.sin( wp*t ) \
        + epsilons[2] * m_e*c**2/e * 8*r**3/w0**4 * \
            np.exp( -r**2/w0**2 ) * np.sin( k0*z ) * np.sin( wp*t )
    return( Er_array )

def Ez( z, r, epsilons, k0, w0, wp, t) :
>>>>>>> cbbd2058
    """
    Return the longitudinal electric field as an array
    of the same length as z and r, in the half-plane theta=0
    """
    Ez_array = \
<<<<<<< HEAD
        - epsilon * m_e*c**2/e * k0 * \
            np.exp( -r**2/w0**2 ) * np.cos( k0*z ) * np.sin( wp*t ) \
        - epsilon_1 * m_e*c**2/e * k0 * 2*r/w0 * \
            np.exp( -r**2/w0**2 ) * np.cos( k0*z ) * np.sin( wp*t )
    return( Ez_array )

def ux( z, r, x, y, epsilon, epsilon_1, k0, w0, wp, t) :
=======
        - epsilons[0] * m_e*c**2/e * k0 * \
            np.exp( -r**2/w0**2 ) * np.cos( k0*z ) * np.sin( wp*t ) \
        - epsilons[1] * m_e*c**2/e * k0 * 2*r/w0 * \
            np.exp( -r**2/w0**2 ) * np.cos( k0*z ) * np.sin( wp*t ) \
        - epsilons[2] * m_e*c**2/e * k0 * 4*r**2/w0**2 * \
            np.exp( -r**2/w0**2 ) * np.cos( k0*z ) * np.sin( wp*t )
    return( Ez_array )

def ux( z, r, x, y, epsilons, k0, w0, wp, t) :
>>>>>>> cbbd2058
    """
    Return the radial normalized velocity as an array
    of the same length as z, r, x, y
    """
    ux_array = \
<<<<<<< HEAD
        epsilon * c/wp * 2*x/w0**2 * \
            np.exp( -r**2/w0**2 ) * np.sin( k0*z ) * np.cos( wp*t ) \
        - epsilon_1 * c/wp * 2/w0 * \
            np.exp( -r**2/w0**2 ) * np.sin( k0*z ) * np.cos( wp*t ) \
        + epsilon_1 * c/wp * 4*x**2/w0**3 * \
            np.exp( -r**2/w0**2 ) * np.sin( k0*z ) * np.cos( wp*t )
    return( ux_array )

def uy( z, r, x, y, epsilon, epsilon_1, k0, w0, wp, t) :
=======
        epsilons[0] * c/wp * 2*x/w0**2 * \
            np.exp( -r**2/w0**2 ) * np.sin( k0*z ) * np.cos( wp*t ) \
        - epsilons[1] * c/wp * 2/w0 * \
            np.exp( -r**2/w0**2 ) * np.sin( k0*z ) * np.cos( wp*t ) \
        + epsilons[1] * c/wp * 4*x**2/w0**3 * \
            np.exp( -r**2/w0**2 ) * np.sin( k0*z ) * np.cos( wp*t ) \
        - epsilons[2] * c/wp * 8*x/w0**2 * \
            np.exp( -r**2/w0**2 ) * np.sin( k0*z ) * np.cos( wp*t ) \
        + epsilons[2] * c/wp * 8*x*(x**2-y**2)/w0**4 * \
            np.exp( -r**2/w0**2 ) * np.sin( k0*z ) * np.cos( wp*t )
    return( ux_array )

def uy( z, r, x, y, epsilons, k0, w0, wp, t) :
>>>>>>> cbbd2058
    """
    Return the radial normalized velocity as an array
    of the same length as z, r, x, y
    """
    uy_array = \
<<<<<<< HEAD
        epsilon * c/wp * 2*y/w0**2 * \
            np.exp( -r**2/w0**2 ) * np.sin( k0*z ) * np.cos( wp*t ) \
        + epsilon_1 * c/wp * 4*x*y/w0**3 * \
            np.exp( -r**2/w0**2 ) * np.sin( k0*z ) * np.cos( wp*t )
    return( uy_array )

def uz( z, r, x, y, epsilon, epsilon_1, k0, w0, wp, t) :
=======
        epsilons[0] * c/wp * 2*y/w0**2 * \
            np.exp( -r**2/w0**2 ) * np.sin( k0*z ) * np.cos( wp*t ) \
        + epsilons[1] * c/wp * 4*x*y/w0**3 * \
            np.exp( -r**2/w0**2 ) * np.sin( k0*z ) * np.cos( wp*t ) \
        + epsilons[2] * c/wp * 8*y/w0**2 * \
            np.exp( -r**2/w0**2 ) * np.sin( k0*z ) * np.cos( wp*t ) \
        + epsilons[2] * c/wp * 8*y*(x**2-y**2)/w0**4 * \
            np.exp( -r**2/w0**2 ) * np.sin( k0*z ) * np.cos( wp*t )
    return( uy_array )

def uz( z, r, x, y, epsilons, k0, w0, wp, t) :
>>>>>>> cbbd2058
    """
    Return the longitudinal normalized velocity as an array
    of the same length as z and r
    """
    uz_array = \
<<<<<<< HEAD
        - epsilon * c/wp * k0 * \
            np.exp( -r**2/w0**2 ) * np.cos( k0*z ) * np.cos( wp*t ) \
        - epsilon_1 * c/wp * k0 * 2*x/w0 * \
=======
        - epsilons[0] * c/wp * k0 * \
            np.exp( -r**2/w0**2 ) * np.cos( k0*z ) * np.cos( wp*t ) \
        - epsilons[1] * c/wp * k0 * 2*x/w0 * \
            np.exp( -r**2/w0**2 ) * np.cos( k0*z ) * np.cos( wp*t ) \
        - epsilons[2] * c/wp * k0 * 4*(x**2-y**2)/w0**2 * \
>>>>>>> cbbd2058
            np.exp( -r**2/w0**2 ) * np.cos( k0*z ) * np.cos( wp*t )
    return( uz_array )

# --------------------------------------------
# Functions for initialization of the momenta
# --------------------------------------------

<<<<<<< HEAD
def impart_momenta( ptcl, epsilon, epsilon_1, k0, w0, wp) :
=======
def impart_momenta( ptcl, epsilons, k0, w0, wp) :
>>>>>>> cbbd2058
    """
    Modify the momenta of the input particle object,
    so that they correspond to a plasma wave at t=0
    """
    r = np.sqrt( ptcl.x**2 + ptcl.y**2 )
    # Impart the momenta
<<<<<<< HEAD
    ptcl.ux = ux(ptcl.z, r, ptcl.x, ptcl.y, epsilon, epsilon_1, k0, w0, wp, 0)
    ptcl.uy = uy(ptcl.z, r, ptcl.x, ptcl.y, epsilon, epsilon_1, k0, w0, wp, 0)
    ptcl.uz = uz(ptcl.z, r, ptcl.x, ptcl.y, epsilon, epsilon_1, k0, w0, wp, 0)
=======
    ptcl.ux = ux(ptcl.z, r, ptcl.x, ptcl.y, epsilons, k0, w0, wp, 0)
    ptcl.uy = uy(ptcl.z, r, ptcl.x, ptcl.y, epsilons, k0, w0, wp, 0)
    ptcl.uz = uz(ptcl.z, r, ptcl.x, ptcl.y, epsilons, k0, w0, wp, 0)
>>>>>>> cbbd2058
    # Get the corresponding inverse gamma
    ptcl.inv_gamma = 1./np.sqrt( 1 + ptcl.ux**2 + ptcl.uy**2 + ptcl.uz**2 )

# --------------------
# Diagnostic function
# --------------------

def check_charge_conservation( sim, rho_ions ):
    """
    Check that the relation div(E) - rho/epsilon_0 is satisfied, with a
    relative precision close to the machine precision (directly in spectral space)

    Parameters
    ----------
    sim: Simulation object
    rho_ions: list of 2d complex arrays (one per mode)
        The density of the ions (which are not explicitly present in the `sim`
        object, since they are motionless)
    """
    # Loop over modes
    for m in range( len(sim.fld.interp) ):
        spect = sim.fld.spect[m]
        # Calculate div(E) in spectral space
        divE = spect.kr * ( spect.Ep - spect.Em ) + 1.j * spect.kz * spect.Ez
        # Calculate rho/epsilon_0 in spectral space
        rho_eps0 = (spect.rho_prev + rho_ions[m])/epsilon_0
        # Calculate relative RMS error
        rel_err = np.sqrt( np.sum(abs(divE - rho_eps0)**2) \
            / np.sum(abs(rho_eps0)**2) )
        print('Relative error on divE in mode %d: %e' %(m, rel_err) )
        assert rel_err < 1.e-11

def compare_fields( sim, show ) :
    """
    Gathers the fields and compare them with the analytical theory
    """
    # Get the fields in the half-plane theta=0 (Sum mode 0 and mode 1)
<<<<<<< HEAD
    gathered_grid0 = sim.comm.gather_grid(sim.fld.interp[0])
    gathered_grid1 = sim.comm.gather_grid(sim.fld.interp[1])

    if sim.comm.rank == 0:
        rgrid = gathered_grid0.r
        zgrid = gathered_grid0.z
        # Check the Ez field
        Ez_simulated = (gathered_grid0.Ez + 2*gathered_grid1.Ez).real
        check_E_field( Ez_simulated, rgrid, zgrid, epsilon, epsilon_1,
                    k0, w0, wp, sim.time, field='Ez', show=show )
        # Check the Er field
        Er_simulated = (gathered_grid0.Er + 2*gathered_grid1.Er).real
        check_E_field( Er_simulated, rgrid, zgrid, epsilon, epsilon_1,
                    k0, w0, wp, sim.time, field='Er', show=show )

def check_E_field( E_simulation, rgrid, zgrid, epsilon, epsilon_1,
=======
    gathered_grids = [ sim.comm.gather_grid(sim.fld.interp[m]) \
                           for m in range(Nm) ]

    if sim.comm.rank == 0:
        rgrid = gathered_grids[0].r
        zgrid = gathered_grids[0].z
        # Check the Ez field
        Ez_simulated = gathered_grids[0].Ez.real
        for m in range(1,Nm):
            Ez_simulated += 2*gathered_grids[m].Ez.real
        check_E_field( Ez_simulated, rgrid, zgrid, epsilons,
                    k0, w0, wp, sim.time, field='Ez', show=show )
        # Check the Er field
        Er_simulated = gathered_grids[0].Er.real
        for m in range(1,Nm):
            Er_simulated += 2*gathered_grids[m].Er.real
        check_E_field( Er_simulated, rgrid, zgrid, epsilons,
                    k0, w0, wp, sim.time, field='Er', show=show )

def check_E_field( E_simulation, rgrid, zgrid, epsilons,
>>>>>>> cbbd2058
                    k0, w0, wp, t, field='Ez', show=False ):
    """
    Compare the longitudinal and radial field with the
    simulation.

    If show=True : show the plots to the user
    If show=False : compare the 2D maps automatically
    """
    # 2D maps of the field
    r, z = np.meshgrid( rgrid, zgrid )
    if field == 'Ez' :
<<<<<<< HEAD
        E_analytical = Ez( z, r, epsilon, epsilon_1, k0, w0, wp, t )
    if field == 'Er' :
        E_analytical = Er( z, r, epsilon, epsilon_1, k0, w0, wp, t )
=======
        E_analytical = Ez( z, r, epsilons, k0, w0, wp, t )
    if field == 'Er' :
        E_analytical = Er( z, r, epsilons, k0, w0, wp, t )
>>>>>>> cbbd2058

    if show is False:
        # Automatically check that the fields agree,
        # to an absolute tolerance
        atol = 1e6
        rtol = 2e-2
        assert np.allclose( E_analytical, E_simulation, atol=atol, rtol=rtol )
        print('The field %s agrees with the theory to %e,\n' %(field, atol) + \
               'over the whole simulation box.'  )
    else:
        # Show the images to the user
        plt.figure(figsize=(8,10))
        plt.suptitle('%s field' %field)

        extent = 1.e6*np.array([zgrid.min(), zgrid.max(),
                                rgrid.min(), rgrid.max()])
        plt.subplot(221)
        plt.imshow( E_analytical.T[::-1], extent=extent, aspect='auto' )
        plt.colorbar()
        plt.title('Analytical')
        plt.xlabel('z (microns)')
        plt.ylabel('r (microns)')
        plt.subplot(222)
        plt.imshow( E_simulation.T[::-1], extent=extent, aspect='auto' )
        plt.colorbar()
        plt.title('Simulated')
        plt.xlabel('z (microns)')
        plt.ylabel('r (microns)')

        # On-axis plot
        plt.subplot(223)
        plt.plot( 1.e6*zgrid, E_analytical[:,0], label='Analytical' )
        plt.plot( 1.e6*zgrid, E_simulation[:,0], label='Simulated' )
        plt.xlabel('z (microns)')
        plt.ylabel('Ez')
        plt.legend(loc=0)
        plt.title('Field on axis')

        # Plot at a radius w0
        plt.subplot(224)
        ir = np.argmin( abs(rgrid-w0) )
        plt.plot( 1.e6*zgrid, E_analytical[:,ir], label='Analytical' )
        plt.plot( 1.e6*zgrid, E_simulation[:,ir], label='Simulated' )
        plt.xlabel('z (microns)')
        plt.ylabel(field)
        plt.legend(loc=0)
        plt.title('Field off axis')

        plt.show()


# -------------------------
# Launching the simulation
# -------------------------

if __name__ == '__main__' :

    # Run the simulation and show the results to the user
    test_periodic_plasma_wave_linear_shape(show=show)
    test_periodic_plasma_wave_cubic_shape(show=show)<|MERGE_RESOLUTION|>--- conflicted
+++ resolved
@@ -32,11 +32,8 @@
 \epsilon \,\frac{m c^2}{e}
     \exp\left(-\frac{r^2}{w_0^2}\right) \sin(k_0 z) \sin(\omega_p t)
 + \epsilon_1 \,\frac{m c^2}{e} \frac{2\,r\cos(\theta)}{w_0}
-<<<<<<< HEAD
-=======
     \exp\left(-\frac{r^2}{w_0^2}\right)\sin(k_0 z) \sin(\omega_p t)
 + \epsilon_2 \,\frac{m c^2}{e} \frac{4\,r^2\cos(2\theta)}{w_0^2}
->>>>>>> cbbd2058
     \exp\left(-\frac{r^2}{w_0^2}\right)\sin(k_0 z) \sin(\omega_p t)$$
 
 $$ E_r = -\partial_r \phi =
@@ -45,12 +42,6 @@
 - \epsilon_1 \,\frac{m c^2}{e} \frac{2\cos(\theta)}{w_0}
     \exp\left(-\frac{r^2}{w_0^2}\right)\sin(k_0 z) \sin(\omega_p t)
 + \epsilon_1 \,\frac{m c^2}{e} \frac{4\,r^2\cos(\theta)}{w_0^3}
-<<<<<<< HEAD
-    \exp\left(-\frac{r^2}{w_0^2}\right)\sin(k_0 z) \sin(\omega_p t) $$
-
-$$ E_theta = - \frac{1}{r} \partial_\theta \phi =
- \epsilon_1 \,\frac{m c^2}{e} \frac{2\,\sin(\theta)}{w_0}
-=======
     \exp\left(-\frac{r^2}{w_0^2}\right)\sin(k_0 z) \sin(\omega_p t)
 - \epsilon_2 \,\frac{m c^2}{e} \frac{8\,r\cos(2\theta)}{w_0^2}
     \exp\left(-\frac{r^2}{w_0^2}\right)\sin(k_0 z) \sin(\omega_p t)
@@ -83,20 +74,15 @@
 + \epsilon_2 \,\frac{m c^2}{e} \frac{8\,y}{w_0^2}
     \exp\left(-\frac{r^2}{w_0^2}\right)\sin(k_0 z) \sin(\omega_p t)
 + \epsilon_2 \,\frac{m c^2}{e} \frac{8\,y(x^2-y^2)}{w_0^4}
->>>>>>> cbbd2058
     \exp\left(-\frac{r^2}{w_0^2}\right)\sin(k_0 z) \sin(\omega_p t) $$
 
 $$ E_z = -\partial_z \phi =
  - \epsilon \,\frac{mc^2}{e} k_0
     \exp\left(-\frac{r^2}{w_0^2}\right) \cos(k_0 z) \sin(\omega_p t)
  - \epsilon_1 \,\frac{m c^2}{e} \frac{2\,r\cos(\theta)}{w_0} k_0
-<<<<<<< HEAD
-    \exp\left(-\frac{r^2}{w_0^2}\right)\cos(k_0 z) \sin(\omega_p t)$$
-=======
     \exp\left(-\frac{r^2}{w_0^2}\right)\cos(k_0 z) \sin(\omega_p t)
  - \epsilon_2 \, \frac{m c^2}{e} \frac{4\,r^2\cos(\theta)}{w_0^2} k_0
     \exp\left(-\frac{r^2}{w_0^2}\right)\cos(k_0 z) \sin(\omega_p t) $$
->>>>>>> cbbd2058
 
 $$ v_x/c =
  \epsilon \, \frac{c}{\omega_p} \, \frac{2\,x}{w_0^2}
@@ -104,45 +90,32 @@
  - \epsilon_1 \,\frac{c}{\omega_p} \frac{2}{w_0}
     \exp\left(-\frac{r^2}{w_0^2}\right)\sin(k_0 z) \cos(\omega_p t)
  + \epsilon_1 \,\frac{c}{\omega_p} \frac{4\,x^2}{w_0^3})
-<<<<<<< HEAD
-=======
     \exp\left(-\frac{r^2}{w_0^2}\right)\sin(k_0 z) \cos(\omega_p t)
 - \epsilon_2 \,\frac{c}{\omega_p} \frac{8\,x}{w_0^2}
     \exp\left(-\frac{r^2}{w_0^2}\right)\sin(k_0 z) \cos(\omega_p t)
 + \epsilon_2 \,\frac{c}{\omega_p} \frac{8\,x(x^2-y^2)}{w_0^4}
->>>>>>> cbbd2058
     \exp\left(-\frac{r^2}{w_0^2}\right)\sin(k_0 z) \cos(\omega_p t) $$
 
 $$ v_y/c =
  \epsilon \, \frac{c}{\omega_p} \, \frac{2\,y}{w_0^2}
     \exp\left(-\frac{r^2}{w_0^2}\right) \sin(k_0 z) \cos(\omega_p t)
  + \epsilon_1 \,\frac{c}{\omega_p} \frac{4\,x y}{w_0^3})
-<<<<<<< HEAD
-=======
     \exp\left(-\frac{r^2}{w_0^2}\right)\sin(k_0 z) \cos(\omega_p t)
 + \epsilon_2 \,\frac{c}{\omega_p} \frac{8\,y}{w_0^2}
     \exp\left(-\frac{r^2}{w_0^2}\right)\sin(k_0 z) \cos(\omega_p t)
 + \epsilon_2 \,\frac{c}{\omega_p} \frac{8\,y(x^2-y^2)}{w_0^4}
->>>>>>> cbbd2058
     \exp\left(-\frac{r^2}{w_0^2}\right)\sin(k_0 z) \cos(\omega_p t) $$
 
 $$ v_z/c =
  - \epsilon \, \frac{c}{\omega_p} \, k_0
     \exp\left(-\frac{r^2}{w_0^2}\right) \cos(k_0 z) \cos(\omega_p t)
  - \epsilon_1 \,\frac{c}{\omega_p} \frac{2\,x}{w_0} k_0
-<<<<<<< HEAD
-    \exp\left(-\frac{r^2}{w_0^2}\right) \cos(k_0 z) \cos(\omega_p t) $$
-
-where $\epsilon$ is the dimensionless amplitude of the mode 0 and
-$\epsilon_1$ is the dimensionless amplitude of the mode 1.
-=======
     \exp\left(-\frac{r^2}{w_0^2}\right) \cos(k_0 z) \cos(\omega_p t)
  - \epsilon_2 \,\frac{c}{\omega_p} \frac{4\,(x^2-y^2)}{w_0^2} k_0
     \exp\left(-\frac{r^2}{w_0^2}\right) \cos(k_0 z) \cos(\omega_p t)$$
 
 where $\epsilon$ is the dimensionless amplitude of the mode 0 and
 $\epsilon_1$, $\epsilon_2$ are the dimensionless amplitudes of modes 1 and 2.
->>>>>>> cbbd2058
 """
 import numpy as np
 import matplotlib.pyplot as plt
@@ -181,11 +154,8 @@
 # The plasma wave
 epsilon = 0.001    # Dimensionless amplitude of the wave in mode 0
 epsilon_1 = 0.001  # Dimensionless amplitude of the wave in mode 1
-<<<<<<< HEAD
-=======
 epsilon_2 = 0.     # Dimensionless amplitude of the wave in mode 2
 epsilons = [ epsilon, epsilon_1, epsilon_2 ]
->>>>>>> cbbd2058
 w0 = 5.e-6      # The transverse size of the plasma wave
 N_periods = 3   # Number of periods in the box
 # Calculated quantities
@@ -226,11 +196,7 @@
     # Impart velocities to the electrons
     # (The electrons are initially homogeneous, but have an
     # intial non-zero velocity that develops into a plasma wave)
-<<<<<<< HEAD
-    impart_momenta( sim.ptcl[0], epsilon, epsilon_1, k0, w0, wp )
-=======
     impart_momenta( sim.ptcl[0], epsilons, k0, w0, wp )
->>>>>>> cbbd2058
 
     # Run the simulation
     sim.step( N_step, correct_currents=True )
@@ -244,27 +210,12 @@
 # Analytical solutions for the plasma wave
 # -----------------------------------------
 
-<<<<<<< HEAD
-def Er( z, r, epsilon, epsilon_1, k0, w0, wp, t) :
-=======
 def Er( z, r, epsilons, k0, w0, wp, t) :
->>>>>>> cbbd2058
     """
     Return the radial electric field as an array
     of the same length as z and r, in the half-plane theta=0
     """
     Er_array = \
-<<<<<<< HEAD
-        epsilon * m_e*c**2/e * 2*r/w0**2 * \
-            np.exp( -r**2/w0**2 ) * np.sin( k0*z ) * np.sin( wp*t ) \
-        - epsilon_1 * m_e*c**2/e * 2/w0 * \
-            np.exp( -r**2/w0**2 ) * np.sin( k0*z ) * np.sin( wp*t ) \
-        + epsilon_1 * m_e*c**2/e * 4*r**2/w0**3 * \
-            np.exp( -r**2/w0**2 ) * np.sin( k0*z ) * np.sin( wp*t )
-    return( Er_array )
-
-def Ez( z, r, epsilon, epsilon_1, k0, w0, wp, t) :
-=======
         epsilons[0] * m_e*c**2/e * 2*r/w0**2 * \
             np.exp( -r**2/w0**2 ) * np.sin( k0*z ) * np.sin( wp*t ) \
         - epsilons[1] * m_e*c**2/e * 2/w0 * \
@@ -278,21 +229,11 @@
     return( Er_array )
 
 def Ez( z, r, epsilons, k0, w0, wp, t) :
->>>>>>> cbbd2058
     """
     Return the longitudinal electric field as an array
     of the same length as z and r, in the half-plane theta=0
     """
     Ez_array = \
-<<<<<<< HEAD
-        - epsilon * m_e*c**2/e * k0 * \
-            np.exp( -r**2/w0**2 ) * np.cos( k0*z ) * np.sin( wp*t ) \
-        - epsilon_1 * m_e*c**2/e * k0 * 2*r/w0 * \
-            np.exp( -r**2/w0**2 ) * np.cos( k0*z ) * np.sin( wp*t )
-    return( Ez_array )
-
-def ux( z, r, x, y, epsilon, epsilon_1, k0, w0, wp, t) :
-=======
         - epsilons[0] * m_e*c**2/e * k0 * \
             np.exp( -r**2/w0**2 ) * np.cos( k0*z ) * np.sin( wp*t ) \
         - epsilons[1] * m_e*c**2/e * k0 * 2*r/w0 * \
@@ -302,23 +243,11 @@
     return( Ez_array )
 
 def ux( z, r, x, y, epsilons, k0, w0, wp, t) :
->>>>>>> cbbd2058
     """
     Return the radial normalized velocity as an array
     of the same length as z, r, x, y
     """
     ux_array = \
-<<<<<<< HEAD
-        epsilon * c/wp * 2*x/w0**2 * \
-            np.exp( -r**2/w0**2 ) * np.sin( k0*z ) * np.cos( wp*t ) \
-        - epsilon_1 * c/wp * 2/w0 * \
-            np.exp( -r**2/w0**2 ) * np.sin( k0*z ) * np.cos( wp*t ) \
-        + epsilon_1 * c/wp * 4*x**2/w0**3 * \
-            np.exp( -r**2/w0**2 ) * np.sin( k0*z ) * np.cos( wp*t )
-    return( ux_array )
-
-def uy( z, r, x, y, epsilon, epsilon_1, k0, w0, wp, t) :
-=======
         epsilons[0] * c/wp * 2*x/w0**2 * \
             np.exp( -r**2/w0**2 ) * np.sin( k0*z ) * np.cos( wp*t ) \
         - epsilons[1] * c/wp * 2/w0 * \
@@ -332,21 +261,11 @@
     return( ux_array )
 
 def uy( z, r, x, y, epsilons, k0, w0, wp, t) :
->>>>>>> cbbd2058
     """
     Return the radial normalized velocity as an array
     of the same length as z, r, x, y
     """
     uy_array = \
-<<<<<<< HEAD
-        epsilon * c/wp * 2*y/w0**2 * \
-            np.exp( -r**2/w0**2 ) * np.sin( k0*z ) * np.cos( wp*t ) \
-        + epsilon_1 * c/wp * 4*x*y/w0**3 * \
-            np.exp( -r**2/w0**2 ) * np.sin( k0*z ) * np.cos( wp*t )
-    return( uy_array )
-
-def uz( z, r, x, y, epsilon, epsilon_1, k0, w0, wp, t) :
-=======
         epsilons[0] * c/wp * 2*y/w0**2 * \
             np.exp( -r**2/w0**2 ) * np.sin( k0*z ) * np.cos( wp*t ) \
         + epsilons[1] * c/wp * 4*x*y/w0**3 * \
@@ -358,23 +277,16 @@
     return( uy_array )
 
 def uz( z, r, x, y, epsilons, k0, w0, wp, t) :
->>>>>>> cbbd2058
     """
     Return the longitudinal normalized velocity as an array
     of the same length as z and r
     """
     uz_array = \
-<<<<<<< HEAD
-        - epsilon * c/wp * k0 * \
-            np.exp( -r**2/w0**2 ) * np.cos( k0*z ) * np.cos( wp*t ) \
-        - epsilon_1 * c/wp * k0 * 2*x/w0 * \
-=======
         - epsilons[0] * c/wp * k0 * \
             np.exp( -r**2/w0**2 ) * np.cos( k0*z ) * np.cos( wp*t ) \
         - epsilons[1] * c/wp * k0 * 2*x/w0 * \
             np.exp( -r**2/w0**2 ) * np.cos( k0*z ) * np.cos( wp*t ) \
         - epsilons[2] * c/wp * k0 * 4*(x**2-y**2)/w0**2 * \
->>>>>>> cbbd2058
             np.exp( -r**2/w0**2 ) * np.cos( k0*z ) * np.cos( wp*t )
     return( uz_array )
 
@@ -382,26 +294,16 @@
 # Functions for initialization of the momenta
 # --------------------------------------------
 
-<<<<<<< HEAD
-def impart_momenta( ptcl, epsilon, epsilon_1, k0, w0, wp) :
-=======
 def impart_momenta( ptcl, epsilons, k0, w0, wp) :
->>>>>>> cbbd2058
     """
     Modify the momenta of the input particle object,
     so that they correspond to a plasma wave at t=0
     """
     r = np.sqrt( ptcl.x**2 + ptcl.y**2 )
     # Impart the momenta
-<<<<<<< HEAD
-    ptcl.ux = ux(ptcl.z, r, ptcl.x, ptcl.y, epsilon, epsilon_1, k0, w0, wp, 0)
-    ptcl.uy = uy(ptcl.z, r, ptcl.x, ptcl.y, epsilon, epsilon_1, k0, w0, wp, 0)
-    ptcl.uz = uz(ptcl.z, r, ptcl.x, ptcl.y, epsilon, epsilon_1, k0, w0, wp, 0)
-=======
     ptcl.ux = ux(ptcl.z, r, ptcl.x, ptcl.y, epsilons, k0, w0, wp, 0)
     ptcl.uy = uy(ptcl.z, r, ptcl.x, ptcl.y, epsilons, k0, w0, wp, 0)
     ptcl.uz = uz(ptcl.z, r, ptcl.x, ptcl.y, epsilons, k0, w0, wp, 0)
->>>>>>> cbbd2058
     # Get the corresponding inverse gamma
     ptcl.inv_gamma = 1./np.sqrt( 1 + ptcl.ux**2 + ptcl.uy**2 + ptcl.uz**2 )
 
@@ -439,24 +341,6 @@
     Gathers the fields and compare them with the analytical theory
     """
     # Get the fields in the half-plane theta=0 (Sum mode 0 and mode 1)
-<<<<<<< HEAD
-    gathered_grid0 = sim.comm.gather_grid(sim.fld.interp[0])
-    gathered_grid1 = sim.comm.gather_grid(sim.fld.interp[1])
-
-    if sim.comm.rank == 0:
-        rgrid = gathered_grid0.r
-        zgrid = gathered_grid0.z
-        # Check the Ez field
-        Ez_simulated = (gathered_grid0.Ez + 2*gathered_grid1.Ez).real
-        check_E_field( Ez_simulated, rgrid, zgrid, epsilon, epsilon_1,
-                    k0, w0, wp, sim.time, field='Ez', show=show )
-        # Check the Er field
-        Er_simulated = (gathered_grid0.Er + 2*gathered_grid1.Er).real
-        check_E_field( Er_simulated, rgrid, zgrid, epsilon, epsilon_1,
-                    k0, w0, wp, sim.time, field='Er', show=show )
-
-def check_E_field( E_simulation, rgrid, zgrid, epsilon, epsilon_1,
-=======
     gathered_grids = [ sim.comm.gather_grid(sim.fld.interp[m]) \
                            for m in range(Nm) ]
 
@@ -477,7 +361,6 @@
                     k0, w0, wp, sim.time, field='Er', show=show )
 
 def check_E_field( E_simulation, rgrid, zgrid, epsilons,
->>>>>>> cbbd2058
                     k0, w0, wp, t, field='Ez', show=False ):
     """
     Compare the longitudinal and radial field with the
@@ -489,15 +372,9 @@
     # 2D maps of the field
     r, z = np.meshgrid( rgrid, zgrid )
     if field == 'Ez' :
-<<<<<<< HEAD
-        E_analytical = Ez( z, r, epsilon, epsilon_1, k0, w0, wp, t )
-    if field == 'Er' :
-        E_analytical = Er( z, r, epsilon, epsilon_1, k0, w0, wp, t )
-=======
         E_analytical = Ez( z, r, epsilons, k0, w0, wp, t )
     if field == 'Er' :
         E_analytical = Er( z, r, epsilons, k0, w0, wp, t )
->>>>>>> cbbd2058
 
     if show is False:
         # Automatically check that the fields agree,
