--- conflicted
+++ resolved
@@ -605,7 +605,9 @@
             for m in self.envelope_mode_numbers :
                 self.trans[m].fft.transform(
                     self.envelope_interp[m].a, self.envelope_spect[m].a )
-<<<<<<< HEAD
+        elif fieldtype == 'a_old' and self.use_envelope:
+            # Transform each azimuthal grid individually
+            for m in self.envelope_mode_numbers:
                 self.trans[abs(m)].fft.transform(
                     self.envelope_interp[m].a_old, self.envelope_spect[m].a_old)
         elif fieldtype == 'grad_a' :
@@ -619,13 +621,6 @@
                 self.trans[m].fft.transform(
                     self.envelope_interp[m].grad_a_t,
                     self.envelope_spect[m].grad_a_m )
-=======
-        elif fieldtype == 'a_old' and self.use_envelope:
-            # Transform each azimuthal grid individually
-            for m in self.envelope_mode_numbers:
-                self.trans[m].fft.transform(
-                    self.envelope_interp[m].a_old, self.envelope_spect[m].a_old )
->>>>>>> 146c92dd
 
         else :
             raise ValueError( 'Invalid string for fieldtype: %s' %fieldtype )
