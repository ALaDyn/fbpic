# Copyright 2016, FBPIC contributors
# Authors: Remi Lehe, Manuel Kirchen, Kevin Peters
# License: 3-Clause-BSD-LBNL
"""
This file is part of the Fourier-Bessel Particle-In-Cell code (FB-PIC)
It defines the deposition methods for rho and J for linear and cubic
order shapes on the GPU using CUDA.
"""
from numba import cuda
import math
from scipy.constants import c
import numpy as np

# -------------------------------
# Particle shape Factor functions
# -------------------------------

# Linear shapes
@cuda.jit(device=True, inline=True)
def z_shape_linear(cell_position, index):
    iz = int(math.ceil(cell_position)) - 1
    if index == 0:
        return iz+1.-cell_position
    if index == 1:
        return cell_position - iz

@cuda.jit(device=True, inline=True)
def r_shape_linear(cell_position, index):
    flip_factor = 1.
    ir = int(math.ceil(cell_position)) - 1
    if index == 0:
        if ir < 0:
            flip_factor = -1.
        return flip_factor*(ir+1.-cell_position)
    if index == 1:
        return flip_factor*(cell_position - ir)

# Cubic shapes
@cuda.jit(device=True, inline=True)
def z_shape_cubic(cell_position, index):
    iz = int(math.ceil(cell_position)) - 2
    if index == 0:
        return (-1./6.)*((cell_position-iz)-2)**3
    if index == 1:
        return (1./6.)*(3*((cell_position-(iz+1))**3)-6*((cell_position-(iz+1))**2)+4)
    if index == 2:
        return (1./6.)*(3*(((iz+2)-cell_position)**3)-6*(((iz+2)-cell_position)**2)+4)
    if index == 3:
        return (-1./6.)*(((iz+3)-cell_position)-2)**3

@cuda.jit(device=True, inline=True)
def r_shape_cubic(cell_position, index):
    flip_factor = 1.
    ir = int(math.ceil(cell_position)) - 2
    if index == 0:
        if ir < 0:
            flip_factor = -1.
        return flip_factor*(-1./6.)*((cell_position-ir)-2)**3
    if index == 1:
        if ir+1 < 0:
            flip_factor = -1.
        return flip_factor*(1./6.)*(3*((cell_position-(ir+1))**3)-6*((cell_position-(ir+1))**2)+4)
    if index == 2:
        if ir+2 < 0:
            flip_factor = -1.
        return flip_factor*(1./6.)*(3*(((ir+2)-cell_position)**3)-6*(((ir+2)-cell_position)**2)+4)
    if index == 3:
        if ir+3 < 0:
            flip_factor = -1.
        return flip_factor*(-1./6.)*(((ir+3)-cell_position)-2)**3

# -------------------------------
# Field deposition - linear - rho
# -------------------------------

@cuda.jit
def deposit_rho_gpu_linear(x, y, z, w, q,
                           invdz, zmin, Nz,
                           invdr, rmin, Nr,
                           rho_m0, rho_m1,
                           cell_idx, prefix_sum):
    """
    Deposition of the charge density rho using numba on the GPU.
    Iterates over the cells and over the particles per cell.
    Calculates the weighted amount of rho that is deposited to the
    4 cells surounding the particle based on its shape (linear).

    The particles are sorted by their cell index (the lower cell
    in r and z that they deposit to) and the deposited field
    is split into 4 variables (one for each possible direction,
    e.g. upper in z, lower in r) to maintain parallelism while
    avoiding any race conditions.

    Parameters
    ----------
    x, y, z : 1darray of floats (in meters)
        The position of the particles

    w : 1d array of floats
        The weights of the particles
        (For ionizable atoms: weight times the ionization level)

    q : float
        Charge of the species
        (For ionizable atoms: this is always the elementary charge e)

    rho_m0, rho_m1 : 2darrays of complexs
        The charge density on the interpolation grid for
        mode 0 and 1. (is modified by this function)

    invdz, invdr : float (in meters^-1)
        Inverse of the grid step along the considered direction

    zmin, rmin : float (in meters)
        Position of the edge of the simulation box,
        along the considered direction

    Nz, Nr : int
        Number of gridpoints along the considered direction

    cell_idx : 1darray of integers
        The cell index of the particle

    prefix_sum : 1darray of integers
        Represents the cumulative sum of
        the particles per cell
    """
<<<<<<< HEAD
    # Get the 2D CUDA grid
    iz_cell, ir_cell = cuda.grid(2)
    # Deposit the field per cell in parallel
    if (iz_cell < Nz) and (ir_cell < Nr):
        # Calculate the flattened cell index
        i = iz_cell * Nr + ir_cell
=======
    # Get the 1D CUDA grid
    i = cuda.grid(1)
    # Deposit the field per cell in parallel (for threads < number of cells)
    if i < prefix_sum.shape[0]:
        # Retrieve index of upper grid point (in z and r) from prefix-sum index
        # (See calculation of prefix-sum index in `get_cell_idx_per_particle`)
        iz_upper = int( i / (Nr+1) )
        ir_upper = int( i - iz_upper * (Nr+1) )
>>>>>>> 6f78574b
        # Calculate the inclusive offset for the current cell
        # It represents the number of particles contained in all other cells
        # with an index smaller than i + the total number of particles in the
        # current cell (inclusive).
        incl_offset = np.int32(prefix_sum[i])
        # Calculate the frequency per cell from the offset and the previous
        # offset (prefix_sum[i-1]).
        if i > 0:
            frequency_per_cell = np.int32(incl_offset - prefix_sum[i - 1])
        if i == 0:
            frequency_per_cell = np.int32(incl_offset)

        # Declare local field arrays
        R_m0_00 = 0.
        R_m0_01 = 0.
        R_m0_10 = 0.
        R_m0_11 = 0.
        R_m1_00 = 0. + 0.j
        R_m1_01 = 0. + 0.j
        R_m1_10 = 0. + 0.j
        R_m1_11 = 0. + 0.j

        for j in range(frequency_per_cell):
            # Get the particle index before the sorting
            # --------------------------------------------
            # (Since incl_offset is a cumulative sum of particle number,
            # and since python index starts at 0, one has to add -1)
            ptcl_idx = incl_offset-1-j

            # Preliminary arrays for the cylindrical conversion
            # --------------------------------------------
            # Position
            xj = x[ptcl_idx]
            yj = y[ptcl_idx]
            zj = z[ptcl_idx]
            # Weights
            wj = q * w[ptcl_idx]

            # Cylindrical conversion
            rj = math.sqrt(xj**2 + yj**2)
            # Avoid division by 0.
            if (rj != 0.):
                invr = 1./rj
                cos = xj*invr  # Cosine
                sin = yj*invr  # Sine
            else:
                cos = 1.
                sin = 0.
            exptheta_m0 = 1.
            exptheta_m1 = cos + 1.j*sin

            # Positions of the particles, in the cell unit
            r_cell = invdr*(rj - rmin) - 0.5
            z_cell = invdz*(zj - zmin) - 0.5

            # Calculate rho
            # --------------------------------------------
            # Mode 0
            R_m0_scal = wj * exptheta_m0
            # Mode 1
            R_m1_scal = wj * exptheta_m1

            R_m0_00 += r_shape_linear(r_cell, 0)*z_shape_linear(z_cell, 0) * R_m0_scal
            R_m0_01 += r_shape_linear(r_cell, 0)*z_shape_linear(z_cell, 1) * R_m0_scal
            R_m1_00 += r_shape_linear(r_cell, 0)*z_shape_linear(z_cell, 0) * R_m1_scal
            R_m1_01 += r_shape_linear(r_cell, 0)*z_shape_linear(z_cell, 1) * R_m1_scal
            R_m0_10 += r_shape_linear(r_cell, 1)*z_shape_linear(z_cell, 0) * R_m0_scal
            R_m0_11 += r_shape_linear(r_cell, 1)*z_shape_linear(z_cell, 1) * R_m0_scal
            R_m1_10 += r_shape_linear(r_cell, 1)*z_shape_linear(z_cell, 0) * R_m1_scal
            R_m1_11 += r_shape_linear(r_cell, 1)*z_shape_linear(z_cell, 1) * R_m1_scal

        # Calculate longitudinal indices at which to add charge
        iz0 = iz_upper - 1
        iz1 = iz_upper
        if iz0 < 0:
            iz0 += Nz
        # Calculate radial indices at which to add charge
        ir0 = ir_upper - 1
        ir1 = min( ir_upper, Nr-1 )
        if ir0 < 0:
            # Deposition below the axis: fold index into physical region
            ir0 = -(1 + ir0)

        # Atomically add the registers to global memory
        if frequency_per_cell > 0:
            # Mode 0
            cuda.atomic.add(rho_m0.real, (iz0, ir0), R_m0_00.real)
            cuda.atomic.add(rho_m0.real, (iz0, ir1), R_m0_10.real)
            cuda.atomic.add(rho_m0.real, (iz1, ir0), R_m0_01.real)
            cuda.atomic.add(rho_m0.real, (iz1, ir1), R_m0_11.real)
            # Mode 1
            cuda.atomic.add(rho_m1.real, (iz0, ir0), R_m1_00.real)
            cuda.atomic.add(rho_m1.imag, (iz0, ir0), R_m1_00.imag)
            cuda.atomic.add(rho_m1.real, (iz0, ir1), R_m1_10.real)
            cuda.atomic.add(rho_m1.imag, (iz0, ir1), R_m1_10.imag)
            cuda.atomic.add(rho_m1.real, (iz1, ir0), R_m1_01.real)
            cuda.atomic.add(rho_m1.imag, (iz1, ir0), R_m1_01.imag)
            cuda.atomic.add(rho_m1.real, (iz1, ir1), R_m1_11.real)
            cuda.atomic.add(rho_m1.imag, (iz1, ir1), R_m1_11.imag)


# -------------------------------
# Field deposition - linear - J
# -------------------------------

@cuda.jit
def deposit_J_gpu_linear(x, y, z, w, q,
                         ux, uy, uz, inv_gamma,
                         invdz, zmin, Nz,
                         invdr, rmin, Nr,
                         j_r_m0, j_r_m1,
                         j_t_m0, j_t_m1,
                         j_z_m0, j_z_m1,
                         cell_idx, prefix_sum):
    """
    Deposition of the current J using numba on the GPU.
    Iterates over the cells and over the particles per cell.
    Calculates the weighted amount of J that is deposited to the
    4 cells surounding the particle based on its shape (linear).

    The particles are sorted by their cell index (the lower cell
    in r and z that they deposit to) and the deposited field
    is split into 4 variables (one for each possible direction,
    e.g. upper in z, lower in r) to maintain parallelism while
    avoiding any race conditions.

    Parameters
    ----------
    x, y, z : 1darray of floats (in meters)
        The position of the particles

    w : 1d array of floats
        The weights of the particles
        (For ionizable atoms: weight times the ionization level)

    q : float
        Charge of the species
        (For ionizable atoms: this is always the elementary charge e)

    ux, uy, uz : 1darray of floats (in meters * second^-1)
        The velocity of the particles

    inv_gamma : 1darray of floats
        The inverse of the relativistic gamma factor

    j_r_m0, j_r_m1, j_t_m0, j_t_m1, j_z_m0, j_z_m1,: 2darrays of complexs
        The current component in each direction (r, t, z)
        on the interpolation grid for mode 0 and 1.
        (is modified by this function)

    invdz, invdr : float (in meters^-1)
        Inverse of the grid step along the considered direction

    zmin, rmin : float (in meters)
        Position of the edge of the simulation box,
        along the direction considered

    Nz, Nr : int
        Number of gridpoints along the considered direction

    cell_idx : 1darray of integers
        The cell index of the particle

    prefix_sum : 1darray of integers
        Represents the cumulative sum of
        the particles per cell
    """
<<<<<<< HEAD
    # Get the 2D CUDA grid
    iz_cell, ir_cell = cuda.grid(2)
    # Deposit the field per cell in parallel
    if (iz_cell < Nz) and (ir_cell < Nr):
        # Calculate the flattened cell index
        i = iz_cell * Nr + ir_cell
=======
    # Get the 1D CUDA grid
    i = cuda.grid(1)
    # Deposit the field per cell in parallel (for threads < number of cells)
    if i < prefix_sum.shape[0]:
        # Retrieve index of upper grid point (in z and r) from prefix-sum index
        # (See calculation of prefix-sum index in `get_cell_idx_per_particle`)
        iz_upper = int( i / (Nr+1) )
        ir_upper = int( i - iz_upper * (Nr+1) )
>>>>>>> 6f78574b
        # Calculate the inclusive offset for the current cell
        # It represents the number of particles contained in all other cells
        # with an index smaller than i + the total number of particles in the
        # current cell (inclusive).
        incl_offset = np.int32(prefix_sum[i])
        # Calculate the frequency per cell from the offset and the previous
        # offset (prefix_sum[i-1]).
        if i > 0:
            frequency_per_cell = np.int32(incl_offset - prefix_sum[i-1])
        if i == 0:
            frequency_per_cell = np.int32(incl_offset)

        # Declare the local field value for
        # all possible deposition directions,
        # depending on the shape order and per mode for r,t and z.

        J_r_m0_00 = 0.
        J_r_m1_00 = 0. + 0.j
        J_t_m0_00 = 0.
        J_t_m1_00 = 0. + 0.j
        J_z_m0_00 = 0.
        J_z_m1_00 = 0. + 0.j

        J_r_m0_01 = 0.
        J_r_m1_01 = 0. + 0.j
        J_t_m0_01 = 0.
        J_t_m1_01 = 0. + 0.j
        J_z_m0_01 = 0.
        J_z_m1_01 = 0. + 0.j

        J_r_m0_10 = 0.
        J_r_m1_10 = 0. + 0.j
        J_t_m0_10 = 0.
        J_t_m1_10 = 0. + 0.j
        J_z_m0_10 = 0.
        J_z_m1_10 = 0. + 0.j

        J_r_m0_11 = 0.
        J_r_m1_11 = 0. + 0.j
        J_t_m0_11 = 0.
        J_t_m1_11 = 0. + 0.j
        J_z_m0_11 = 0.
        J_z_m1_11 = 0. + 0.j


        # Loop over the number of particles per cell
        for j in range(frequency_per_cell):
            # Get the particle index
            # ----------------------
            # (Since incl_offset is a cumulative sum of particle number,
            # and since python index starts at 0, one has to add -1)
            ptcl_idx = incl_offset-1-j

            # Preliminary arrays for the cylindrical conversion
            # --------------------------------------------
            # Position
            xj = x[ptcl_idx]
            yj = y[ptcl_idx]
            zj = z[ptcl_idx]
            # Velocity
            uxj = ux[ptcl_idx]
            uyj = uy[ptcl_idx]
            uzj = uz[ptcl_idx]
            # Inverse gamma
            inv_gammaj = inv_gamma[ptcl_idx]
            # Weights
            wj = q * w[ptcl_idx]

            # Cylindrical conversion
            rj = math.sqrt(xj**2 + yj**2)
            # Avoid division by 0.
            if (rj != 0.):
                invr = 1./rj
                cos = xj*invr  # Cosine
                sin = yj*invr  # Sine
            else:
                cos = 1.
                sin = 0.
            exptheta_m0 = 1.
            exptheta_m1 = cos + 1.j*sin

            # Get weights for the deposition
            # --------------------------------------------
            # Positions of the particles, in the cell unit
            r_cell = invdr*(rj - rmin) - 0.5
            z_cell = invdz*(zj - zmin) - 0.5

            # Calculate the currents
            # ----------------------
            # Mode 0
            J_r_m0_scal = wj * c * inv_gammaj*(cos*uxj + sin*uyj) * exptheta_m0
            J_t_m0_scal = wj * c * inv_gammaj*(cos*uyj - sin*uxj) * exptheta_m0
            J_z_m0_scal = wj * c * inv_gammaj*uzj * exptheta_m0
            # Mode 1
            J_r_m1_scal = wj * c * inv_gammaj*(cos*uxj + sin*uyj) * exptheta_m1
            J_t_m1_scal = wj * c * inv_gammaj*(cos*uyj - sin*uxj) * exptheta_m1
            J_z_m1_scal = wj * c * inv_gammaj*uzj * exptheta_m1

            J_r_m0_00 += r_shape_linear(r_cell, 0)*z_shape_linear(z_cell, 0) * J_r_m0_scal
            J_t_m0_00 += r_shape_linear(r_cell, 0)*z_shape_linear(z_cell, 0) * J_t_m0_scal
            J_z_m0_00 += r_shape_linear(r_cell, 0)*z_shape_linear(z_cell, 0) * J_z_m0_scal
            J_r_m0_01 += r_shape_linear(r_cell, 0)*z_shape_linear(z_cell, 1) * J_r_m0_scal
            J_t_m0_01 += r_shape_linear(r_cell, 0)*z_shape_linear(z_cell, 1) * J_t_m0_scal
            J_z_m0_01 += r_shape_linear(r_cell, 0)*z_shape_linear(z_cell, 1) * J_z_m0_scal
            J_r_m1_00 += r_shape_linear(r_cell, 0)*z_shape_linear(z_cell, 0) * J_r_m1_scal
            J_t_m1_00 += r_shape_linear(r_cell, 0)*z_shape_linear(z_cell, 0) * J_t_m1_scal
            J_z_m1_00 += r_shape_linear(r_cell, 0)*z_shape_linear(z_cell, 0) * J_z_m1_scal
            J_r_m1_01 += r_shape_linear(r_cell, 0)*z_shape_linear(z_cell, 1) * J_r_m1_scal
            J_t_m1_01 += r_shape_linear(r_cell, 0)*z_shape_linear(z_cell, 1) * J_t_m1_scal
            J_z_m1_01 += r_shape_linear(r_cell, 0)*z_shape_linear(z_cell, 1) * J_z_m1_scal

            J_r_m0_10 += r_shape_linear(r_cell, 1)*z_shape_linear(z_cell, 0) * J_r_m0_scal
            J_t_m0_10 += r_shape_linear(r_cell, 1)*z_shape_linear(z_cell, 0) * J_t_m0_scal
            J_z_m0_10 += r_shape_linear(r_cell, 1)*z_shape_linear(z_cell, 0) * J_z_m0_scal
            J_r_m0_11 += r_shape_linear(r_cell, 1)*z_shape_linear(z_cell, 1) * J_r_m0_scal
            J_t_m0_11 += r_shape_linear(r_cell, 1)*z_shape_linear(z_cell, 1) * J_t_m0_scal
            J_z_m0_11 += r_shape_linear(r_cell, 1)*z_shape_linear(z_cell, 1) * J_z_m0_scal
            J_r_m1_10 += r_shape_linear(r_cell, 1)*z_shape_linear(z_cell, 0) * J_r_m1_scal
            J_t_m1_10 += r_shape_linear(r_cell, 1)*z_shape_linear(z_cell, 0) * J_t_m1_scal
            J_z_m1_10 += r_shape_linear(r_cell, 1)*z_shape_linear(z_cell, 0) * J_z_m1_scal
            J_r_m1_11 += r_shape_linear(r_cell, 1)*z_shape_linear(z_cell, 1) * J_r_m1_scal
            J_t_m1_11 += r_shape_linear(r_cell, 1)*z_shape_linear(z_cell, 1) * J_t_m1_scal
            J_z_m1_11 += r_shape_linear(r_cell, 1)*z_shape_linear(z_cell, 1) * J_z_m1_scal

        # Calculate longitudinal indices at which to add charge
        iz0 = iz_upper - 1
        iz1 = iz_upper
        if iz0 < 0:
            iz0 += Nz
        # Calculate radial indices at which to add charge
        ir0 = ir_upper - 1
        ir1 = min( ir_upper, Nr-1 )
        if ir0 < 0:
            # Deposition below the axis: fold index into physical region
            ir0 = -(1 + ir0)

        # Atomically add the registers to global memory
        if frequency_per_cell > 0:
            # jr: Mode 0
            cuda.atomic.add(j_r_m0.real, (iz0, ir0), J_r_m0_00.real)
            cuda.atomic.add(j_r_m0.real, (iz0, ir1), J_r_m0_10.real)
            cuda.atomic.add(j_r_m0.real, (iz1, ir0), J_r_m0_01.real)
            cuda.atomic.add(j_r_m0.real, (iz1, ir1), J_r_m0_11.real)
            # jr: Mode 1
            cuda.atomic.add(j_r_m1.real, (iz0, ir0), J_r_m1_00.real)
            cuda.atomic.add(j_r_m1.imag, (iz0, ir0), J_r_m1_00.imag)
            cuda.atomic.add(j_r_m1.real, (iz0, ir1), J_r_m1_10.real)
            cuda.atomic.add(j_r_m1.imag, (iz0, ir1), J_r_m1_10.imag)
            cuda.atomic.add(j_r_m1.real, (iz1, ir0), J_r_m1_01.real)
            cuda.atomic.add(j_r_m1.imag, (iz1, ir0), J_r_m1_01.imag)
            cuda.atomic.add(j_r_m1.real, (iz1, ir1), J_r_m1_11.real)
            cuda.atomic.add(j_r_m1.imag, (iz1, ir1), J_r_m1_11.imag)
            # jt: Mode 0
            cuda.atomic.add(j_t_m0.real, (iz0, ir0), J_t_m0_00.real)
            cuda.atomic.add(j_t_m0.real, (iz0, ir1), J_t_m0_10.real)
            cuda.atomic.add(j_t_m0.real, (iz1, ir0), J_t_m0_01.real)
            cuda.atomic.add(j_t_m0.real, (iz1, ir1), J_t_m0_11.real)
            # jt: Mode 1
            cuda.atomic.add(j_t_m1.real, (iz0, ir0), J_t_m1_00.real)
            cuda.atomic.add(j_t_m1.imag, (iz0, ir0), J_t_m1_00.imag)
            cuda.atomic.add(j_t_m1.real, (iz0, ir1), J_t_m1_10.real)
            cuda.atomic.add(j_t_m1.imag, (iz0, ir1), J_t_m1_10.imag)
            cuda.atomic.add(j_t_m1.real, (iz1, ir0), J_t_m1_01.real)
            cuda.atomic.add(j_t_m1.imag, (iz1, ir0), J_t_m1_01.imag)
            cuda.atomic.add(j_t_m1.real, (iz1, ir1), J_t_m1_11.real)
            cuda.atomic.add(j_t_m1.imag, (iz1, ir1), J_t_m1_11.imag)
            # jz: Mode 0
            cuda.atomic.add(j_z_m0.real, (iz0, ir0), J_z_m0_00.real)
            cuda.atomic.add(j_z_m0.real, (iz0, ir1), J_z_m0_10.real)
            cuda.atomic.add(j_z_m0.real, (iz1, ir0), J_z_m0_01.real)
            cuda.atomic.add(j_z_m0.real, (iz1, ir1), J_z_m0_11.real)
            # jz: Mode 1
            cuda.atomic.add(j_z_m1.real, (iz0, ir0), J_z_m1_00.real)
            cuda.atomic.add(j_z_m1.imag, (iz0, ir0), J_z_m1_00.imag)
            cuda.atomic.add(j_z_m1.real, (iz0, ir1), J_z_m1_10.real)
            cuda.atomic.add(j_z_m1.imag, (iz0, ir1), J_z_m1_10.imag)
            cuda.atomic.add(j_z_m1.real, (iz1, ir0), J_z_m1_01.real)
            cuda.atomic.add(j_z_m1.imag, (iz1, ir0), J_z_m1_01.imag)
            cuda.atomic.add(j_z_m1.real, (iz1, ir1), J_z_m1_11.real)
            cuda.atomic.add(j_z_m1.imag, (iz1, ir1), J_z_m1_11.imag)

# -------------------------------
# Field deposition - cubic - rho
# -------------------------------

@cuda.jit
def deposit_rho_gpu_cubic(x, y, z, w, q,
                          invdz, zmin, Nz,
                          invdr, rmin, Nr,
                          rho_m0, rho_m1,
                          cell_idx, prefix_sum):
    """
    Deposition of the charge density rho using numba on the GPU.
    Iterates over the cells and over the particles per cell.
    Calculates the weighted amount of rho that is deposited to the
    16 cells surounding the particle based on its shape (cubic).

    The particles are sorted by their cell index (the lower cell
    in r and z that they deposit to) and the deposited field
    is split into 16 variables (one for each surrounding cell) to
    maintain parallelism while avoiding any race conditions.

    Parameters
    ----------
    x, y, z : 1darray of floats (in meters)
        The position of the particles

    w : 1d array of floats
        The weights of the particles
        (For ionizable atoms: weight times the ionization level)

    q : float
        Charge of the species
        (For ionizable atoms: this is always the elementary charge e)

    rho_m0, rho_m1 : 2darrays of complexs
        The charge density on the interpolation grid for
        mode 0 and 1. (is modified by this function)

    invdz, invdr : float (in meters^-1)
        Inverse of the grid step along the considered direction

    zmin, rmin : float (in meters)
        Position of the edge of the simulation box,
        along the considered direction

    Nz, Nr : int
        Number of gridpoints along the considered direction

    cell_idx : 1darray of integers
        The cell index of the particle

    prefix_sum : 1darray of integers
        Represents the cumulative sum of
        the particles per cell
    """
<<<<<<< HEAD
    # Get the 2D CUDA grid
    iz_cell, ir_cell = cuda.grid(2)
    # Deposit the field per cell in parallel
    if (iz_cell < Nz) and (ir_cell < Nr):
        # Calculate the flattened cell index
        i = iz_cell * Nr + ir_cell
=======
    # Get the 1D CUDA grid
    i = cuda.grid(1)
    # Deposit the field per cell in parallel (for threads < number of cells)
    if i < prefix_sum.shape[0]:
        # Retrieve index of upper grid point (in z and r) from prefix-sum index
        # (See calculation of prefix-sum index in `get_cell_idx_per_particle`)
        iz_upper = int( i / (Nr+1) )
        ir_upper = int( i - iz_upper * (Nr+1) )
>>>>>>> 6f78574b
        # Calculate the inclusive offset for the current cell
        # It represents the number of particles contained in all other cells
        # with an index smaller than i + the total number of particles in the
        # current cell (inclusive).
        incl_offset = np.int32(prefix_sum[i])
        # Calculate the frequency per cell from the offset and the previous
        # offset (prefix_sum[i-1]).
        if i > 0:
            frequency_per_cell = np.int32(incl_offset - prefix_sum[i - 1])
        if i == 0:
            frequency_per_cell = np.int32(incl_offset)

        # Declare local field arrays
        R_m0_00 = 0.
        R_m1_00 = 0. + 0.j

        R_m0_01 = 0.
        R_m1_01 = 0. + 0.j

        R_m0_02 = 0.
        R_m1_02 = 0. + 0.j

        R_m0_03 = 0.
        R_m1_03 = 0. + 0.j

        R_m0_10 = 0.
        R_m1_10 = 0. + 0.j

        R_m0_11 = 0.
        R_m1_11 = 0. + 0.j

        R_m0_12 = 0.
        R_m1_12 = 0. + 0.j

        R_m0_13 = 0.
        R_m1_13 = 0. + 0.j

        R_m0_20 = 0.
        R_m1_20 = 0. + 0.j

        R_m0_21 = 0.
        R_m1_21 = 0. + 0.j

        R_m0_22 = 0.
        R_m1_22 = 0. + 0.j

        R_m0_23 = 0.
        R_m1_23 = 0. + 0.j

        R_m0_30 = 0.
        R_m1_30 = 0. + 0.j

        R_m0_31 = 0.
        R_m1_31 = 0. + 0.j

        R_m0_32 = 0.
        R_m1_32 = 0. + 0.j

        R_m0_33 = 0.
        R_m1_33 = 0. + 0.j

        for j in range(frequency_per_cell):
            # Get the particle index before the sorting
            # --------------------------------------------
            # (Since incl_offset is a cumulative sum of particle number,
            # and since python index starts at 0, one has to add -1)
            ptcl_idx = incl_offset-1-j

            # Preliminary arrays for the cylindrical conversion
            # --------------------------------------------
            # Position
            xj = x[ptcl_idx]
            yj = y[ptcl_idx]
            zj = z[ptcl_idx]
            # Weights
            wj = q * w[ptcl_idx]

            # Cylindrical conversion
            rj = math.sqrt(xj**2 + yj**2)
            # Avoid division by 0.
            if (rj != 0.):
                invr = 1./rj
                cos = xj*invr  # Cosine
                sin = yj*invr  # Sine
            else:
                cos = 1.
                sin = 0.
            exptheta_m0 = 1.
            exptheta_m1 = cos + 1.j*sin

            # Positions of the particles, in the cell unit
            r_cell = invdr*(rj - rmin) - 0.5
            z_cell = invdz*(zj - zmin) - 0.5

            # Calculate rho
            # -------------
            # Mode 0
            R_m0_scal = wj * exptheta_m0
            # Mode 1
            R_m1_scal = wj * exptheta_m1

            R_m0_00 += r_shape_cubic(r_cell, 0)*z_shape_cubic(z_cell, 0)*R_m0_scal
            R_m1_00 += r_shape_cubic(r_cell, 0)*z_shape_cubic(z_cell, 0)*R_m1_scal
            R_m0_01 += r_shape_cubic(r_cell, 0)*z_shape_cubic(z_cell, 1)*R_m0_scal
            R_m1_01 += r_shape_cubic(r_cell, 0)*z_shape_cubic(z_cell, 1)*R_m1_scal
            R_m0_02 += r_shape_cubic(r_cell, 0)*z_shape_cubic(z_cell, 2)*R_m0_scal
            R_m1_02 += r_shape_cubic(r_cell, 0)*z_shape_cubic(z_cell, 2)*R_m1_scal
            R_m0_03 += r_shape_cubic(r_cell, 0)*z_shape_cubic(z_cell, 3)*R_m0_scal
            R_m1_03 += r_shape_cubic(r_cell, 0)*z_shape_cubic(z_cell, 3)*R_m1_scal

            R_m0_10 += r_shape_cubic(r_cell, 1)*z_shape_cubic(z_cell, 0)*R_m0_scal
            R_m1_10 += r_shape_cubic(r_cell, 1)*z_shape_cubic(z_cell, 0)*R_m1_scal
            R_m0_11 += r_shape_cubic(r_cell, 1)*z_shape_cubic(z_cell, 1)*R_m0_scal
            R_m1_11 += r_shape_cubic(r_cell, 1)*z_shape_cubic(z_cell, 1)*R_m1_scal
            R_m0_12 += r_shape_cubic(r_cell, 1)*z_shape_cubic(z_cell, 2)*R_m0_scal
            R_m1_12 += r_shape_cubic(r_cell, 1)*z_shape_cubic(z_cell, 2)*R_m1_scal
            R_m0_13 += r_shape_cubic(r_cell, 1)*z_shape_cubic(z_cell, 3)*R_m0_scal
            R_m1_13 += r_shape_cubic(r_cell, 1)*z_shape_cubic(z_cell, 3)*R_m1_scal

            R_m0_20 += r_shape_cubic(r_cell, 2)*z_shape_cubic(z_cell, 0)*R_m0_scal
            R_m1_20 += r_shape_cubic(r_cell, 2)*z_shape_cubic(z_cell, 0)*R_m1_scal
            R_m0_21 += r_shape_cubic(r_cell, 2)*z_shape_cubic(z_cell, 1)*R_m0_scal
            R_m1_21 += r_shape_cubic(r_cell, 2)*z_shape_cubic(z_cell, 1)*R_m1_scal
            R_m0_22 += r_shape_cubic(r_cell, 2)*z_shape_cubic(z_cell, 2)*R_m0_scal
            R_m1_22 += r_shape_cubic(r_cell, 2)*z_shape_cubic(z_cell, 2)*R_m1_scal
            R_m0_23 += r_shape_cubic(r_cell, 2)*z_shape_cubic(z_cell, 3)*R_m0_scal
            R_m1_23 += r_shape_cubic(r_cell, 2)*z_shape_cubic(z_cell, 3)*R_m1_scal

            R_m0_30 += r_shape_cubic(r_cell, 3)*z_shape_cubic(z_cell, 0)*R_m0_scal
            R_m1_30 += r_shape_cubic(r_cell, 3)*z_shape_cubic(z_cell, 0)*R_m1_scal
            R_m0_31 += r_shape_cubic(r_cell, 3)*z_shape_cubic(z_cell, 1)*R_m0_scal
            R_m1_31 += r_shape_cubic(r_cell, 3)*z_shape_cubic(z_cell, 1)*R_m1_scal
            R_m0_32 += r_shape_cubic(r_cell, 3)*z_shape_cubic(z_cell, 2)*R_m0_scal
            R_m1_32 += r_shape_cubic(r_cell, 3)*z_shape_cubic(z_cell, 2)*R_m1_scal
            R_m0_33 += r_shape_cubic(r_cell, 3)*z_shape_cubic(z_cell, 3)*R_m0_scal
            R_m1_33 += r_shape_cubic(r_cell, 3)*z_shape_cubic(z_cell, 3)*R_m1_scal

        # Calculate longitudinal indices at which to add charge
        iz0 = iz_upper - 2
        iz1 = iz_upper - 1
        iz2 = iz_upper
        iz3 = iz_upper + 1
        if iz0 < 0:
            iz0 += Nz
        if iz1 < 0:
            iz1 += Nz
        if iz3 > Nz-1:
            iz3 -= Nz
        # Calculate radial indices at which to add charge
        ir0 = ir_upper - 2
        ir1 = min( ir_upper - 1, Nr-1 )
        ir2 = min( ir_upper    , Nr-1 )
        ir3 = min( ir_upper + 1, Nr-1 )
        if ir0 < 0:
            # Deposition below the axis: fold index into physical region
            ir0 = -(1 + ir0)
        if ir1 < 0:
            # Deposition below the axis: fold index into physical region
            ir1 = -(1 + ir1)

        # Atomically add the registers to global memory
        if frequency_per_cell > 0:
            # Mode 0
            cuda.atomic.add(rho_m0.real, (iz0, ir0), R_m0_00.real)
            cuda.atomic.add(rho_m0.real, (iz0, ir1), R_m0_10.real)
            cuda.atomic.add(rho_m0.real, (iz0, ir2), R_m0_20.real)
            cuda.atomic.add(rho_m0.real, (iz0, ir3), R_m0_30.real)
            cuda.atomic.add(rho_m0.real, (iz1, ir0), R_m0_01.real)
            cuda.atomic.add(rho_m0.real, (iz1, ir1), R_m0_11.real)
            cuda.atomic.add(rho_m0.real, (iz1, ir2), R_m0_21.real)
            cuda.atomic.add(rho_m0.real, (iz1, ir3), R_m0_31.real)
            cuda.atomic.add(rho_m0.real, (iz2, ir0), R_m0_02.real)
            cuda.atomic.add(rho_m0.real, (iz2, ir1), R_m0_12.real)
            cuda.atomic.add(rho_m0.real, (iz2, ir2), R_m0_22.real)
            cuda.atomic.add(rho_m0.real, (iz2, ir3), R_m0_32.real)
            cuda.atomic.add(rho_m0.real, (iz3, ir0), R_m0_03.real)
            cuda.atomic.add(rho_m0.real, (iz3, ir1), R_m0_13.real)
            cuda.atomic.add(rho_m0.real, (iz3, ir2), R_m0_23.real)
            cuda.atomic.add(rho_m0.real, (iz3, ir3), R_m0_33.real)
            # Mode 1
            cuda.atomic.add(rho_m1.real, (iz0, ir0), R_m1_00.real)
            cuda.atomic.add(rho_m1.imag, (iz0, ir0), R_m1_00.imag)
            cuda.atomic.add(rho_m1.real, (iz0, ir1), R_m1_10.real)
            cuda.atomic.add(rho_m1.imag, (iz0, ir1), R_m1_10.imag)
            cuda.atomic.add(rho_m1.real, (iz0, ir2), R_m1_20.real)
            cuda.atomic.add(rho_m1.imag, (iz0, ir2), R_m1_20.imag)
            cuda.atomic.add(rho_m1.real, (iz0, ir3), R_m1_30.real)
            cuda.atomic.add(rho_m1.imag, (iz0, ir3), R_m1_30.imag)
            cuda.atomic.add(rho_m1.real, (iz1, ir0), R_m1_01.real)
            cuda.atomic.add(rho_m1.imag, (iz1, ir0), R_m1_01.imag)
            cuda.atomic.add(rho_m1.real, (iz1, ir1), R_m1_11.real)
            cuda.atomic.add(rho_m1.imag, (iz1, ir1), R_m1_11.imag)
            cuda.atomic.add(rho_m1.real, (iz1, ir2), R_m1_21.real)
            cuda.atomic.add(rho_m1.imag, (iz1, ir2), R_m1_21.imag)
            cuda.atomic.add(rho_m1.real, (iz1, ir3), R_m1_31.real)
            cuda.atomic.add(rho_m1.imag, (iz1, ir3), R_m1_31.imag)
            cuda.atomic.add(rho_m1.real, (iz2, ir0), R_m1_02.real)
            cuda.atomic.add(rho_m1.imag, (iz2, ir0), R_m1_02.imag)
            cuda.atomic.add(rho_m1.real, (iz2, ir1), R_m1_12.real)
            cuda.atomic.add(rho_m1.imag, (iz2, ir1), R_m1_12.imag)
            cuda.atomic.add(rho_m1.real, (iz2, ir2), R_m1_22.real)
            cuda.atomic.add(rho_m1.imag, (iz2, ir2), R_m1_22.imag)
            cuda.atomic.add(rho_m1.real, (iz2, ir3), R_m1_32.real)
            cuda.atomic.add(rho_m1.imag, (iz2, ir3), R_m1_32.imag)
            cuda.atomic.add(rho_m1.real, (iz3, ir0), R_m1_03.real)
            cuda.atomic.add(rho_m1.imag, (iz3, ir0), R_m1_03.imag)
            cuda.atomic.add(rho_m1.real, (iz3, ir1), R_m1_13.real)
            cuda.atomic.add(rho_m1.imag, (iz3, ir1), R_m1_13.imag)
            cuda.atomic.add(rho_m1.real, (iz3, ir2), R_m1_23.real)
            cuda.atomic.add(rho_m1.imag, (iz3, ir2), R_m1_23.imag)
            cuda.atomic.add(rho_m1.real, (iz3, ir3), R_m1_33.real)
            cuda.atomic.add(rho_m1.imag, (iz3, ir3), R_m1_33.imag)

# -------------------------------
# Field deposition - cubic - J
# -------------------------------

@cuda.jit
def deposit_J_gpu_cubic(x, y, z, w, q,
                        ux, uy, uz, inv_gamma,
                        invdz, zmin, Nz,
                        invdr, rmin, Nr,
                        j_r_m0, j_r_m1,
                        j_t_m0, j_t_m1,
                        j_z_m0, j_z_m1,
                        cell_idx, prefix_sum):
    """
    Deposition of the current J using numba on the GPU.
    Iterates over the cells and over the particles per cell.
    Calculates the weighted amount of J that is deposited to the
    16 cells surounding the particle based on its shape (cubic).

    The particles are sorted by their cell index (the lower cell
    in r and z that they deposit to) and the deposited field
    is split into 16 variables (one for each cell) to maintain
    parallelism while avoiding any race conditions.

    Parameters
    ----------
    x, y, z : 1darray of floats (in meters)
        The position of the particles

    w : 1d array of floats
        The weights of the particles
        (For ionizable atoms: weight times the ionization level)

    q : float
        Charge of the species
        (For ionizable atoms: this is always the elementary charge e)

    ux, uy, uz : 1darray of floats (in meters * second^-1)
        The velocity of the particles

    inv_gamma : 1darray of floats
        The inverse of the relativistic gamma factor

    j_r_m0, j_r_m1, j_t_m0, j_t_m1, j_z_m0, j_z_m1,: 2darrays of complexs
        The current component in each direction (r, t, z)
        on the interpolation grid for mode 0 and 1.
        (is modified by this function)

    invdz, invdr : float (in meters^-1)
        Inverse of the grid step along the considered direction

    zmin, rmin : float (in meters)
        Position of the edge of the simulation box,
        along the direction considered

    Nz, Nr : int
        Number of gridpoints along the considered direction

    cell_idx : 1darray of integers
        The cell index of the particle

    prefix_sum : 1darray of integers
        Represents the cumulative sum of
        the particles per cell
    """
<<<<<<< HEAD
    # Get the 2D CUDA grid
    iz_cell, ir_cell = cuda.grid(2)
    # Deposit the field per cell in parallel
    if (iz_cell < Nz) and (ir_cell < Nr):
        # Calculate the flattened cell index
        i = iz_cell * Nr + ir_cell
=======
    # Get the 1D CUDA grid
    i = cuda.grid(1)
    # Deposit the field per cell in parallel (for threads < number of cells)
    if i < prefix_sum.shape[0]:
        # Retrieve index of upper grid point (in z and r) from prefix-sum index
        # (See calculation of prefix-sum index in `get_cell_idx_per_particle`)
        iz_upper = int( i / (Nr+1) )
        ir_upper = int( i - iz_upper * (Nr+1) )
>>>>>>> 6f78574b
        # Calculate the inclusive offset for the current cell
        # It represents the number of particles contained in all other cells
        # with an index smaller than i + the total number of particles in the
        # current cell (inclusive).
        incl_offset = np.int32(prefix_sum[i])
        # Calculate the frequency per cell from the offset and the previous
        # offset (prefix_sum[i-1]).
        if i > 0:
            frequency_per_cell = np.int32(incl_offset - prefix_sum[i-1])
        if i == 0:
            frequency_per_cell = np.int32(incl_offset)

        # Declare the local field value for
        # all possible deposition directions,
        # depending on the shape order and per mode for r,t and z.
        J_r_m0_00 = 0.
        J_t_m0_00 = 0.
        J_z_m0_00 = 0.
        J_r_m1_00 = 0. + 0.j
        J_t_m1_00 = 0. + 0.j
        J_z_m1_00 = 0. + 0.j

        J_r_m0_01 = 0.
        J_t_m0_01 = 0.
        J_z_m0_01 = 0.
        J_r_m1_01 = 0. + 0.j
        J_t_m1_01 = 0. + 0.j
        J_z_m1_01 = 0. + 0.j

        J_r_m0_02 = 0.
        J_t_m0_02 = 0.
        J_z_m0_02 = 0.
        J_r_m1_02 = 0. + 0.j
        J_t_m1_02 = 0. + 0.j
        J_z_m1_02 = 0. + 0.j

        J_r_m0_03 = 0.
        J_t_m0_03 = 0.
        J_z_m0_03 = 0.
        J_r_m1_03 = 0. + 0.j
        J_t_m1_03 = 0. + 0.j
        J_z_m1_03 = 0. + 0.j

        J_r_m0_10 = 0.
        J_t_m0_10 = 0.
        J_z_m0_10 = 0.
        J_r_m1_10 = 0. + 0.j
        J_t_m1_10 = 0. + 0.j
        J_z_m1_10 = 0. + 0.j

        J_r_m0_11 = 0.
        J_t_m0_11 = 0.
        J_z_m0_11 = 0.
        J_r_m1_11 = 0. + 0.j
        J_t_m1_11 = 0. + 0.j
        J_z_m1_11 = 0. + 0.j

        J_r_m0_12 = 0.
        J_t_m0_12 = 0.
        J_z_m0_12 = 0.
        J_r_m1_12 = 0. + 0.j
        J_t_m1_12 = 0. + 0.j
        J_z_m1_12 = 0. + 0.j

        J_r_m0_13 = 0.
        J_t_m0_13 = 0.
        J_z_m0_13 = 0.
        J_r_m1_13 = 0. + 0.j
        J_t_m1_13 = 0. + 0.j
        J_z_m1_13 = 0. + 0.j

        J_r_m0_20 = 0.
        J_t_m0_20 = 0.
        J_z_m0_20 = 0.
        J_r_m1_20 = 0. + 0.j
        J_t_m1_20 = 0. + 0.j
        J_z_m1_20 = 0. + 0.j

        J_r_m0_21 = 0.
        J_t_m0_21 = 0.
        J_z_m0_21 = 0.
        J_r_m1_21 = 0. + 0.j
        J_t_m1_21 = 0. + 0.j
        J_z_m1_21 = 0. + 0.j

        J_r_m0_22 = 0.
        J_t_m0_22 = 0.
        J_z_m0_22 = 0.
        J_r_m1_22 = 0. + 0.j
        J_t_m1_22 = 0. + 0.j
        J_z_m1_22 = 0. + 0.j

        J_r_m0_23 = 0.
        J_t_m0_23 = 0.
        J_z_m0_23 = 0.
        J_r_m1_23 = 0. + 0.j
        J_t_m1_23 = 0. + 0.j
        J_z_m1_23 = 0. + 0.j

        J_r_m0_30 = 0.
        J_t_m0_30 = 0.
        J_z_m0_30 = 0.
        J_r_m1_30 = 0. + 0.j
        J_t_m1_30 = 0. + 0.j
        J_z_m1_30 = 0. + 0.j

        J_r_m0_31 = 0.
        J_t_m0_31 = 0.
        J_z_m0_31 = 0.
        J_r_m1_31 = 0. + 0.j
        J_t_m1_31 = 0. + 0.j
        J_z_m1_31 = 0. + 0.j

        J_r_m0_32 = 0.
        J_t_m0_32 = 0.
        J_z_m0_32 = 0.
        J_r_m1_32 = 0. + 0.j
        J_t_m1_32 = 0. + 0.j
        J_z_m1_32 = 0. + 0.j

        J_r_m0_33 = 0.
        J_t_m0_33 = 0.
        J_z_m0_33 = 0.
        J_r_m1_33 = 0. + 0.j
        J_t_m1_33 = 0. + 0.j
        J_z_m1_33 = 0. + 0.j

        # Loop over the number of particles per cell
        for j in range(frequency_per_cell):
            # Get the particle index
            # ----------------------
            # (Since incl_offset is a cumulative sum of particle number,
            # and since python index starts at 0, one has to add -1)
            ptcl_idx = incl_offset-1-j

            # Preliminary arrays for the cylindrical conversion
            # --------------------------------------------
            # Position
            xj = x[ptcl_idx]
            yj = y[ptcl_idx]
            zj = z[ptcl_idx]
            # Velocity
            uxj = ux[ptcl_idx]
            uyj = uy[ptcl_idx]
            uzj = uz[ptcl_idx]
            # Inverse gamma
            inv_gammaj = inv_gamma[ptcl_idx]
            # Weights
            wj = q * w[ptcl_idx]

            # Cylindrical conversion
            rj = math.sqrt(xj**2 + yj**2)
            # Avoid division by 0.
            if (rj != 0.):
                invr = 1./rj
                cos = xj*invr  # Cosine
                sin = yj*invr  # Sine
            else:
                cos = 1.
                sin = 0.
            exptheta_m0 = 1.
            exptheta_m1 = cos + 1.j*sin

            # Get weights for the deposition
            # --------------------------------------------
            # Positions of the particles, in the cell unit
            r_cell = invdr*(rj - rmin) - 0.5
            z_cell = invdz*(zj - zmin) - 0.5

            # Calculate the currents
            # --------------------------------------------
            # Mode 0
            J_r_m0_scal = wj * c * inv_gammaj*(cos*uxj + sin*uyj) * exptheta_m0
            J_t_m0_scal = wj * c * inv_gammaj*(cos*uyj - sin*uxj) * exptheta_m0
            J_z_m0_scal = wj * c * inv_gammaj*uzj * exptheta_m0
            # Mode 1
            J_r_m1_scal = wj * c * inv_gammaj*(cos*uxj + sin*uyj) * exptheta_m1
            J_t_m1_scal = wj * c * inv_gammaj*(cos*uyj - sin*uxj) * exptheta_m1
            J_z_m1_scal = wj * c * inv_gammaj*uzj * exptheta_m1

            J_r_m0_00 += r_shape_cubic(r_cell, 0)*z_shape_cubic(z_cell, 0)*J_r_m0_scal
            J_r_m1_00 += r_shape_cubic(r_cell, 0)*z_shape_cubic(z_cell, 0)*J_r_m1_scal
            J_r_m0_01 += r_shape_cubic(r_cell, 0)*z_shape_cubic(z_cell, 1)*J_r_m0_scal
            J_r_m1_01 += r_shape_cubic(r_cell, 0)*z_shape_cubic(z_cell, 1)*J_r_m1_scal
            J_r_m0_02 += r_shape_cubic(r_cell, 0)*z_shape_cubic(z_cell, 2)*J_r_m0_scal
            J_r_m1_02 += r_shape_cubic(r_cell, 0)*z_shape_cubic(z_cell, 2)*J_r_m1_scal
            J_r_m0_03 += r_shape_cubic(r_cell, 0)*z_shape_cubic(z_cell, 3)*J_r_m0_scal
            J_r_m1_03 += r_shape_cubic(r_cell, 0)*z_shape_cubic(z_cell, 3)*J_r_m1_scal

            J_r_m0_10 += r_shape_cubic(r_cell, 1)*z_shape_cubic(z_cell, 0)*J_r_m0_scal
            J_r_m1_10 += r_shape_cubic(r_cell, 1)*z_shape_cubic(z_cell, 0)*J_r_m1_scal
            J_r_m0_11 += r_shape_cubic(r_cell, 1)*z_shape_cubic(z_cell, 1)*J_r_m0_scal
            J_r_m1_11 += r_shape_cubic(r_cell, 1)*z_shape_cubic(z_cell, 1)*J_r_m1_scal
            J_r_m0_12 += r_shape_cubic(r_cell, 1)*z_shape_cubic(z_cell, 2)*J_r_m0_scal
            J_r_m1_12 += r_shape_cubic(r_cell, 1)*z_shape_cubic(z_cell, 2)*J_r_m1_scal
            J_r_m0_13 += r_shape_cubic(r_cell, 1)*z_shape_cubic(z_cell, 3)*J_r_m0_scal
            J_r_m1_13 += r_shape_cubic(r_cell, 1)*z_shape_cubic(z_cell, 3)*J_r_m1_scal

            J_r_m0_20 += r_shape_cubic(r_cell, 2)*z_shape_cubic(z_cell, 0)*J_r_m0_scal
            J_r_m1_20 += r_shape_cubic(r_cell, 2)*z_shape_cubic(z_cell, 0)*J_r_m1_scal
            J_r_m0_21 += r_shape_cubic(r_cell, 2)*z_shape_cubic(z_cell, 1)*J_r_m0_scal
            J_r_m1_21 += r_shape_cubic(r_cell, 2)*z_shape_cubic(z_cell, 1)*J_r_m1_scal
            J_r_m0_22 += r_shape_cubic(r_cell, 2)*z_shape_cubic(z_cell, 2)*J_r_m0_scal
            J_r_m1_22 += r_shape_cubic(r_cell, 2)*z_shape_cubic(z_cell, 2)*J_r_m1_scal
            J_r_m0_23 += r_shape_cubic(r_cell, 2)*z_shape_cubic(z_cell, 3)*J_r_m0_scal
            J_r_m1_23 += r_shape_cubic(r_cell, 2)*z_shape_cubic(z_cell, 3)*J_r_m1_scal

            J_r_m0_30 += r_shape_cubic(r_cell, 3)*z_shape_cubic(z_cell, 0)*J_r_m0_scal
            J_r_m1_30 += r_shape_cubic(r_cell, 3)*z_shape_cubic(z_cell, 0)*J_r_m1_scal
            J_r_m0_31 += r_shape_cubic(r_cell, 3)*z_shape_cubic(z_cell, 1)*J_r_m0_scal
            J_r_m1_31 += r_shape_cubic(r_cell, 3)*z_shape_cubic(z_cell, 1)*J_r_m1_scal
            J_r_m0_32 += r_shape_cubic(r_cell, 3)*z_shape_cubic(z_cell, 2)*J_r_m0_scal
            J_r_m1_32 += r_shape_cubic(r_cell, 3)*z_shape_cubic(z_cell, 2)*J_r_m1_scal
            J_r_m0_33 += r_shape_cubic(r_cell, 3)*z_shape_cubic(z_cell, 3)*J_r_m0_scal
            J_r_m1_33 += r_shape_cubic(r_cell, 3)*z_shape_cubic(z_cell, 3)*J_r_m1_scal

            J_t_m0_00 += r_shape_cubic(r_cell, 0)*z_shape_cubic(z_cell, 0)*J_t_m0_scal
            J_t_m1_00 += r_shape_cubic(r_cell, 0)*z_shape_cubic(z_cell, 0)*J_t_m1_scal
            J_t_m0_01 += r_shape_cubic(r_cell, 0)*z_shape_cubic(z_cell, 1)*J_t_m0_scal
            J_t_m1_01 += r_shape_cubic(r_cell, 0)*z_shape_cubic(z_cell, 1)*J_t_m1_scal
            J_t_m0_02 += r_shape_cubic(r_cell, 0)*z_shape_cubic(z_cell, 2)*J_t_m0_scal
            J_t_m1_02 += r_shape_cubic(r_cell, 0)*z_shape_cubic(z_cell, 2)*J_t_m1_scal
            J_t_m0_03 += r_shape_cubic(r_cell, 0)*z_shape_cubic(z_cell, 3)*J_t_m0_scal
            J_t_m1_03 += r_shape_cubic(r_cell, 0)*z_shape_cubic(z_cell, 3)*J_t_m1_scal

            J_t_m0_10 += r_shape_cubic(r_cell, 1)*z_shape_cubic(z_cell, 0)*J_t_m0_scal
            J_t_m1_10 += r_shape_cubic(r_cell, 1)*z_shape_cubic(z_cell, 0)*J_t_m1_scal
            J_t_m0_11 += r_shape_cubic(r_cell, 1)*z_shape_cubic(z_cell, 1)*J_t_m0_scal
            J_t_m1_11 += r_shape_cubic(r_cell, 1)*z_shape_cubic(z_cell, 1)*J_t_m1_scal
            J_t_m0_12 += r_shape_cubic(r_cell, 1)*z_shape_cubic(z_cell, 2)*J_t_m0_scal
            J_t_m1_12 += r_shape_cubic(r_cell, 1)*z_shape_cubic(z_cell, 2)*J_t_m1_scal
            J_t_m0_13 += r_shape_cubic(r_cell, 1)*z_shape_cubic(z_cell, 3)*J_t_m0_scal
            J_t_m1_13 += r_shape_cubic(r_cell, 1)*z_shape_cubic(z_cell, 3)*J_t_m1_scal

            J_t_m0_20 += r_shape_cubic(r_cell, 2)*z_shape_cubic(z_cell, 0)*J_t_m0_scal
            J_t_m1_20 += r_shape_cubic(r_cell, 2)*z_shape_cubic(z_cell, 0)*J_t_m1_scal
            J_t_m0_21 += r_shape_cubic(r_cell, 2)*z_shape_cubic(z_cell, 1)*J_t_m0_scal
            J_t_m1_21 += r_shape_cubic(r_cell, 2)*z_shape_cubic(z_cell, 1)*J_t_m1_scal
            J_t_m0_22 += r_shape_cubic(r_cell, 2)*z_shape_cubic(z_cell, 2)*J_t_m0_scal
            J_t_m1_22 += r_shape_cubic(r_cell, 2)*z_shape_cubic(z_cell, 2)*J_t_m1_scal
            J_t_m0_23 += r_shape_cubic(r_cell, 2)*z_shape_cubic(z_cell, 3)*J_t_m0_scal
            J_t_m1_23 += r_shape_cubic(r_cell, 2)*z_shape_cubic(z_cell, 3)*J_t_m1_scal

            J_t_m0_30 += r_shape_cubic(r_cell, 3)*z_shape_cubic(z_cell, 0)*J_t_m0_scal
            J_t_m1_30 += r_shape_cubic(r_cell, 3)*z_shape_cubic(z_cell, 0)*J_t_m1_scal
            J_t_m0_31 += r_shape_cubic(r_cell, 3)*z_shape_cubic(z_cell, 1)*J_t_m0_scal
            J_t_m1_31 += r_shape_cubic(r_cell, 3)*z_shape_cubic(z_cell, 1)*J_t_m1_scal
            J_t_m0_32 += r_shape_cubic(r_cell, 3)*z_shape_cubic(z_cell, 2)*J_t_m0_scal
            J_t_m1_32 += r_shape_cubic(r_cell, 3)*z_shape_cubic(z_cell, 2)*J_t_m1_scal
            J_t_m0_33 += r_shape_cubic(r_cell, 3)*z_shape_cubic(z_cell, 3)*J_t_m0_scal
            J_t_m1_33 += r_shape_cubic(r_cell, 3)*z_shape_cubic(z_cell, 3)*J_t_m1_scal

            J_z_m0_00 += r_shape_cubic(r_cell, 0)*z_shape_cubic(z_cell, 0)*J_z_m0_scal
            J_z_m1_00 += r_shape_cubic(r_cell, 0)*z_shape_cubic(z_cell, 0)*J_z_m1_scal
            J_z_m0_01 += r_shape_cubic(r_cell, 0)*z_shape_cubic(z_cell, 1)*J_z_m0_scal
            J_z_m1_01 += r_shape_cubic(r_cell, 0)*z_shape_cubic(z_cell, 1)*J_z_m1_scal
            J_z_m0_02 += r_shape_cubic(r_cell, 0)*z_shape_cubic(z_cell, 2)*J_z_m0_scal
            J_z_m1_02 += r_shape_cubic(r_cell, 0)*z_shape_cubic(z_cell, 2)*J_z_m1_scal
            J_z_m0_03 += r_shape_cubic(r_cell, 0)*z_shape_cubic(z_cell, 3)*J_z_m0_scal
            J_z_m1_03 += r_shape_cubic(r_cell, 0)*z_shape_cubic(z_cell, 3)*J_z_m1_scal

            J_z_m0_10 += r_shape_cubic(r_cell, 1)*z_shape_cubic(z_cell, 0)*J_z_m0_scal
            J_z_m1_10 += r_shape_cubic(r_cell, 1)*z_shape_cubic(z_cell, 0)*J_z_m1_scal
            J_z_m0_11 += r_shape_cubic(r_cell, 1)*z_shape_cubic(z_cell, 1)*J_z_m0_scal
            J_z_m1_11 += r_shape_cubic(r_cell, 1)*z_shape_cubic(z_cell, 1)*J_z_m1_scal
            J_z_m0_12 += r_shape_cubic(r_cell, 1)*z_shape_cubic(z_cell, 2)*J_z_m0_scal
            J_z_m1_12 += r_shape_cubic(r_cell, 1)*z_shape_cubic(z_cell, 2)*J_z_m1_scal
            J_z_m0_13 += r_shape_cubic(r_cell, 1)*z_shape_cubic(z_cell, 3)*J_z_m0_scal
            J_z_m1_13 += r_shape_cubic(r_cell, 1)*z_shape_cubic(z_cell, 3)*J_z_m1_scal

            J_z_m0_20 += r_shape_cubic(r_cell, 2)*z_shape_cubic(z_cell, 0)*J_z_m0_scal
            J_z_m1_20 += r_shape_cubic(r_cell, 2)*z_shape_cubic(z_cell, 0)*J_z_m1_scal
            J_z_m0_21 += r_shape_cubic(r_cell, 2)*z_shape_cubic(z_cell, 1)*J_z_m0_scal
            J_z_m1_21 += r_shape_cubic(r_cell, 2)*z_shape_cubic(z_cell, 1)*J_z_m1_scal
            J_z_m0_22 += r_shape_cubic(r_cell, 2)*z_shape_cubic(z_cell, 2)*J_z_m0_scal
            J_z_m1_22 += r_shape_cubic(r_cell, 2)*z_shape_cubic(z_cell, 2)*J_z_m1_scal
            J_z_m0_23 += r_shape_cubic(r_cell, 2)*z_shape_cubic(z_cell, 3)*J_z_m0_scal
            J_z_m1_23 += r_shape_cubic(r_cell, 2)*z_shape_cubic(z_cell, 3)*J_z_m1_scal

            J_z_m0_30 += r_shape_cubic(r_cell, 3)*z_shape_cubic(z_cell, 0)*J_z_m0_scal
            J_z_m1_30 += r_shape_cubic(r_cell, 3)*z_shape_cubic(z_cell, 0)*J_z_m1_scal
            J_z_m0_31 += r_shape_cubic(r_cell, 3)*z_shape_cubic(z_cell, 1)*J_z_m0_scal
            J_z_m1_31 += r_shape_cubic(r_cell, 3)*z_shape_cubic(z_cell, 1)*J_z_m1_scal
            J_z_m0_32 += r_shape_cubic(r_cell, 3)*z_shape_cubic(z_cell, 2)*J_z_m0_scal
            J_z_m1_32 += r_shape_cubic(r_cell, 3)*z_shape_cubic(z_cell, 2)*J_z_m1_scal
            J_z_m0_33 += r_shape_cubic(r_cell, 3)*z_shape_cubic(z_cell, 3)*J_z_m0_scal
            J_z_m1_33 += r_shape_cubic(r_cell, 3)*z_shape_cubic(z_cell, 3)*J_z_m1_scal

        # Calculate longitudinal indices at which to add charge
        iz0 = iz_upper - 2
        iz1 = iz_upper - 1
        iz2 = iz_upper
        iz3 = iz_upper + 1
        if iz0 < 0:
            iz0 += Nz
        if iz1 < 0:
            iz1 += Nz
        if iz3 > Nz-1:
            iz3 -= Nz
        # Calculate radial indices at which to add charge
        ir0 = ir_upper - 2
        ir1 = min( ir_upper - 1, Nr-1 )
        ir2 = min( ir_upper    , Nr-1 )
        ir3 = min( ir_upper + 1, Nr-1 )
        if ir0 < 0:
            # Deposition below the axis: fold index into physical region
            ir0 = -(1 + ir0)
        if ir1 < 0:
            # Deposition below the axis: fold index into physical region
            ir1 = -(1 + ir1)

        # Atomically add the registers to global memory
        if frequency_per_cell > 0:
            # jr: Mode 0
            cuda.atomic.add(j_r_m0.real, (iz0, ir0), J_r_m0_00.real)
            cuda.atomic.add(j_r_m0.real, (iz0, ir1), J_r_m0_10.real)
            cuda.atomic.add(j_r_m0.real, (iz0, ir2), J_r_m0_20.real)
            cuda.atomic.add(j_r_m0.real, (iz0, ir3), J_r_m0_30.real)
            cuda.atomic.add(j_r_m0.real, (iz1, ir0), J_r_m0_01.real)
            cuda.atomic.add(j_r_m0.real, (iz1, ir1), J_r_m0_11.real)
            cuda.atomic.add(j_r_m0.real, (iz1, ir2), J_r_m0_21.real)
            cuda.atomic.add(j_r_m0.real, (iz1, ir3), J_r_m0_31.real)
            cuda.atomic.add(j_r_m0.real, (iz2, ir0), J_r_m0_02.real)
            cuda.atomic.add(j_r_m0.real, (iz2, ir1), J_r_m0_12.real)
            cuda.atomic.add(j_r_m0.real, (iz2, ir2), J_r_m0_22.real)
            cuda.atomic.add(j_r_m0.real, (iz2, ir3), J_r_m0_32.real)
            cuda.atomic.add(j_r_m0.real, (iz3, ir0), J_r_m0_03.real)
            cuda.atomic.add(j_r_m0.real, (iz3, ir1), J_r_m0_13.real)
            cuda.atomic.add(j_r_m0.real, (iz3, ir2), J_r_m0_23.real)
            cuda.atomic.add(j_r_m0.real, (iz3, ir3), J_r_m0_33.real)
            # jr: Mode 1
            cuda.atomic.add(j_r_m1.real, (iz0, ir0), J_r_m1_00.real)
            cuda.atomic.add(j_r_m1.imag, (iz0, ir0), J_r_m1_00.imag)
            cuda.atomic.add(j_r_m1.real, (iz0, ir1), J_r_m1_10.real)
            cuda.atomic.add(j_r_m1.imag, (iz0, ir1), J_r_m1_10.imag)
            cuda.atomic.add(j_r_m1.real, (iz0, ir2), J_r_m1_20.real)
            cuda.atomic.add(j_r_m1.imag, (iz0, ir2), J_r_m1_20.imag)
            cuda.atomic.add(j_r_m1.real, (iz0, ir3), J_r_m1_30.real)
            cuda.atomic.add(j_r_m1.imag, (iz0, ir3), J_r_m1_30.imag)
            cuda.atomic.add(j_r_m1.real, (iz1, ir0), J_r_m1_01.real)
            cuda.atomic.add(j_r_m1.imag, (iz1, ir0), J_r_m1_01.imag)
            cuda.atomic.add(j_r_m1.real, (iz1, ir1), J_r_m1_11.real)
            cuda.atomic.add(j_r_m1.imag, (iz1, ir1), J_r_m1_11.imag)
            cuda.atomic.add(j_r_m1.real, (iz1, ir2), J_r_m1_21.real)
            cuda.atomic.add(j_r_m1.imag, (iz1, ir2), J_r_m1_21.imag)
            cuda.atomic.add(j_r_m1.real, (iz1, ir3), J_r_m1_31.real)
            cuda.atomic.add(j_r_m1.imag, (iz1, ir3), J_r_m1_31.imag)
            cuda.atomic.add(j_r_m1.real, (iz2, ir0), J_r_m1_02.real)
            cuda.atomic.add(j_r_m1.imag, (iz2, ir0), J_r_m1_02.imag)
            cuda.atomic.add(j_r_m1.real, (iz2, ir1), J_r_m1_12.real)
            cuda.atomic.add(j_r_m1.imag, (iz2, ir1), J_r_m1_12.imag)
            cuda.atomic.add(j_r_m1.real, (iz2, ir2), J_r_m1_22.real)
            cuda.atomic.add(j_r_m1.imag, (iz2, ir2), J_r_m1_22.imag)
            cuda.atomic.add(j_r_m1.real, (iz2, ir3), J_r_m1_32.real)
            cuda.atomic.add(j_r_m1.imag, (iz2, ir3), J_r_m1_32.imag)
            cuda.atomic.add(j_r_m1.real, (iz3, ir0), J_r_m1_03.real)
            cuda.atomic.add(j_r_m1.imag, (iz3, ir0), J_r_m1_03.imag)
            cuda.atomic.add(j_r_m1.real, (iz3, ir1), J_r_m1_13.real)
            cuda.atomic.add(j_r_m1.imag, (iz3, ir1), J_r_m1_13.imag)
            cuda.atomic.add(j_r_m1.real, (iz3, ir2), J_r_m1_23.real)
            cuda.atomic.add(j_r_m1.imag, (iz3, ir2), J_r_m1_23.imag)
            cuda.atomic.add(j_r_m1.real, (iz3, ir3), J_r_m1_33.real)
            cuda.atomic.add(j_r_m1.imag, (iz3, ir3), J_r_m1_33.imag)
            # jt: Mode 0
            cuda.atomic.add(j_t_m0.real, (iz0, ir0), J_t_m0_00.real)
            cuda.atomic.add(j_t_m0.real, (iz0, ir1), J_t_m0_10.real)
            cuda.atomic.add(j_t_m0.real, (iz0, ir2), J_t_m0_20.real)
            cuda.atomic.add(j_t_m0.real, (iz0, ir3), J_t_m0_30.real)
            cuda.atomic.add(j_t_m0.real, (iz1, ir0), J_t_m0_01.real)
            cuda.atomic.add(j_t_m0.real, (iz1, ir1), J_t_m0_11.real)
            cuda.atomic.add(j_t_m0.real, (iz1, ir2), J_t_m0_21.real)
            cuda.atomic.add(j_t_m0.real, (iz1, ir3), J_t_m0_31.real)
            cuda.atomic.add(j_t_m0.real, (iz2, ir0), J_t_m0_02.real)
            cuda.atomic.add(j_t_m0.real, (iz2, ir1), J_t_m0_12.real)
            cuda.atomic.add(j_t_m0.real, (iz2, ir2), J_t_m0_22.real)
            cuda.atomic.add(j_t_m0.real, (iz2, ir3), J_t_m0_32.real)
            cuda.atomic.add(j_t_m0.real, (iz3, ir0), J_t_m0_03.real)
            cuda.atomic.add(j_t_m0.real, (iz3, ir1), J_t_m0_13.real)
            cuda.atomic.add(j_t_m0.real, (iz3, ir2), J_t_m0_23.real)
            cuda.atomic.add(j_t_m0.real, (iz3, ir3), J_t_m0_33.real)
            # jt: Mode 1
            cuda.atomic.add(j_t_m1.real, (iz0, ir0), J_t_m1_00.real)
            cuda.atomic.add(j_t_m1.imag, (iz0, ir0), J_t_m1_00.imag)
            cuda.atomic.add(j_t_m1.real, (iz0, ir1), J_t_m1_10.real)
            cuda.atomic.add(j_t_m1.imag, (iz0, ir1), J_t_m1_10.imag)
            cuda.atomic.add(j_t_m1.real, (iz0, ir2), J_t_m1_20.real)
            cuda.atomic.add(j_t_m1.imag, (iz0, ir2), J_t_m1_20.imag)
            cuda.atomic.add(j_t_m1.real, (iz0, ir3), J_t_m1_30.real)
            cuda.atomic.add(j_t_m1.imag, (iz0, ir3), J_t_m1_30.imag)
            cuda.atomic.add(j_t_m1.real, (iz1, ir0), J_t_m1_01.real)
            cuda.atomic.add(j_t_m1.imag, (iz1, ir0), J_t_m1_01.imag)
            cuda.atomic.add(j_t_m1.real, (iz1, ir1), J_t_m1_11.real)
            cuda.atomic.add(j_t_m1.imag, (iz1, ir1), J_t_m1_11.imag)
            cuda.atomic.add(j_t_m1.real, (iz1, ir2), J_t_m1_21.real)
            cuda.atomic.add(j_t_m1.imag, (iz1, ir2), J_t_m1_21.imag)
            cuda.atomic.add(j_t_m1.real, (iz1, ir3), J_t_m1_31.real)
            cuda.atomic.add(j_t_m1.imag, (iz1, ir3), J_t_m1_31.imag)
            cuda.atomic.add(j_t_m1.real, (iz2, ir0), J_t_m1_02.real)
            cuda.atomic.add(j_t_m1.imag, (iz2, ir0), J_t_m1_02.imag)
            cuda.atomic.add(j_t_m1.real, (iz2, ir1), J_t_m1_12.real)
            cuda.atomic.add(j_t_m1.imag, (iz2, ir1), J_t_m1_12.imag)
            cuda.atomic.add(j_t_m1.real, (iz2, ir2), J_t_m1_22.real)
            cuda.atomic.add(j_t_m1.imag, (iz2, ir2), J_t_m1_22.imag)
            cuda.atomic.add(j_t_m1.real, (iz2, ir3), J_t_m1_32.real)
            cuda.atomic.add(j_t_m1.imag, (iz2, ir3), J_t_m1_32.imag)
            cuda.atomic.add(j_t_m1.real, (iz3, ir0), J_t_m1_03.real)
            cuda.atomic.add(j_t_m1.imag, (iz3, ir0), J_t_m1_03.imag)
            cuda.atomic.add(j_t_m1.real, (iz3, ir1), J_t_m1_13.real)
            cuda.atomic.add(j_t_m1.imag, (iz3, ir1), J_t_m1_13.imag)
            cuda.atomic.add(j_t_m1.real, (iz3, ir2), J_t_m1_23.real)
            cuda.atomic.add(j_t_m1.imag, (iz3, ir2), J_t_m1_23.imag)
            cuda.atomic.add(j_t_m1.real, (iz3, ir3), J_t_m1_33.real)
            cuda.atomic.add(j_t_m1.imag, (iz3, ir3), J_t_m1_33.imag)
            # jz: Mode 0
            cuda.atomic.add(j_z_m0.real, (iz0, ir0), J_z_m0_00.real)
            cuda.atomic.add(j_z_m0.real, (iz0, ir1), J_z_m0_10.real)
            cuda.atomic.add(j_z_m0.real, (iz0, ir2), J_z_m0_20.real)
            cuda.atomic.add(j_z_m0.real, (iz0, ir3), J_z_m0_30.real)
            cuda.atomic.add(j_z_m0.real, (iz1, ir0), J_z_m0_01.real)
            cuda.atomic.add(j_z_m0.real, (iz1, ir1), J_z_m0_11.real)
            cuda.atomic.add(j_z_m0.real, (iz1, ir2), J_z_m0_21.real)
            cuda.atomic.add(j_z_m0.real, (iz1, ir3), J_z_m0_31.real)
            cuda.atomic.add(j_z_m0.real, (iz2, ir0), J_z_m0_02.real)
            cuda.atomic.add(j_z_m0.real, (iz2, ir1), J_z_m0_12.real)
            cuda.atomic.add(j_z_m0.real, (iz2, ir2), J_z_m0_22.real)
            cuda.atomic.add(j_z_m0.real, (iz2, ir3), J_z_m0_32.real)
            cuda.atomic.add(j_z_m0.real, (iz3, ir0), J_z_m0_03.real)
            cuda.atomic.add(j_z_m0.real, (iz3, ir1), J_z_m0_13.real)
            cuda.atomic.add(j_z_m0.real, (iz3, ir2), J_z_m0_23.real)
            cuda.atomic.add(j_z_m0.real, (iz3, ir3), J_z_m0_33.real)
            # jz: Mode 1
            cuda.atomic.add(j_z_m1.real, (iz0, ir0), J_z_m1_00.real)
            cuda.atomic.add(j_z_m1.imag, (iz0, ir0), J_z_m1_00.imag)
            cuda.atomic.add(j_z_m1.real, (iz0, ir1), J_z_m1_10.real)
            cuda.atomic.add(j_z_m1.imag, (iz0, ir1), J_z_m1_10.imag)
            cuda.atomic.add(j_z_m1.real, (iz0, ir2), J_z_m1_20.real)
            cuda.atomic.add(j_z_m1.imag, (iz0, ir2), J_z_m1_20.imag)
            cuda.atomic.add(j_z_m1.real, (iz0, ir3), J_z_m1_30.real)
            cuda.atomic.add(j_z_m1.imag, (iz0, ir3), J_z_m1_30.imag)
            cuda.atomic.add(j_z_m1.real, (iz1, ir0), J_z_m1_01.real)
            cuda.atomic.add(j_z_m1.imag, (iz1, ir0), J_z_m1_01.imag)
            cuda.atomic.add(j_z_m1.real, (iz1, ir1), J_z_m1_11.real)
            cuda.atomic.add(j_z_m1.imag, (iz1, ir1), J_z_m1_11.imag)
            cuda.atomic.add(j_z_m1.real, (iz1, ir2), J_z_m1_21.real)
            cuda.atomic.add(j_z_m1.imag, (iz1, ir2), J_z_m1_21.imag)
            cuda.atomic.add(j_z_m1.real, (iz1, ir3), J_z_m1_31.real)
            cuda.atomic.add(j_z_m1.imag, (iz1, ir3), J_z_m1_31.imag)
            cuda.atomic.add(j_z_m1.real, (iz2, ir0), J_z_m1_02.real)
            cuda.atomic.add(j_z_m1.imag, (iz2, ir0), J_z_m1_02.imag)
            cuda.atomic.add(j_z_m1.real, (iz2, ir1), J_z_m1_12.real)
            cuda.atomic.add(j_z_m1.imag, (iz2, ir1), J_z_m1_12.imag)
            cuda.atomic.add(j_z_m1.real, (iz2, ir2), J_z_m1_22.real)
            cuda.atomic.add(j_z_m1.imag, (iz2, ir2), J_z_m1_22.imag)
            cuda.atomic.add(j_z_m1.real, (iz2, ir3), J_z_m1_32.real)
            cuda.atomic.add(j_z_m1.imag, (iz2, ir3), J_z_m1_32.imag)
            cuda.atomic.add(j_z_m1.real, (iz3, ir0), J_z_m1_03.real)
            cuda.atomic.add(j_z_m1.imag, (iz3, ir0), J_z_m1_03.imag)
            cuda.atomic.add(j_z_m1.real, (iz3, ir1), J_z_m1_13.real)
            cuda.atomic.add(j_z_m1.imag, (iz3, ir1), J_z_m1_13.imag)
            cuda.atomic.add(j_z_m1.real, (iz3, ir2), J_z_m1_23.real)
            cuda.atomic.add(j_z_m1.imag, (iz3, ir2), J_z_m1_23.imag)
            cuda.atomic.add(j_z_m1.real, (iz3, ir3), J_z_m1_33.real)
            cuda.atomic.add(j_z_m1.imag, (iz3, ir3), J_z_m1_33.imag)<|MERGE_RESOLUTION|>--- conflicted
+++ resolved
@@ -125,23 +125,12 @@
         Represents the cumulative sum of
         the particles per cell
     """
-<<<<<<< HEAD
     # Get the 2D CUDA grid
-    iz_cell, ir_cell = cuda.grid(2)
+    iz_upper, ir_upper = cuda.grid(2)
     # Deposit the field per cell in parallel
-    if (iz_cell < Nz) and (ir_cell < Nr):
+    if (iz_upper < Nz) and (ir_upper < Nr+1):
         # Calculate the flattened cell index
-        i = iz_cell * Nr + ir_cell
-=======
-    # Get the 1D CUDA grid
-    i = cuda.grid(1)
-    # Deposit the field per cell in parallel (for threads < number of cells)
-    if i < prefix_sum.shape[0]:
-        # Retrieve index of upper grid point (in z and r) from prefix-sum index
-        # (See calculation of prefix-sum index in `get_cell_idx_per_particle`)
-        iz_upper = int( i / (Nr+1) )
-        ir_upper = int( i - iz_upper * (Nr+1) )
->>>>>>> 6f78574b
+        i = iz_upper * Nr + ir_upper
         # Calculate the inclusive offset for the current cell
         # It represents the number of particles contained in all other cells
         # with an index smaller than i + the total number of particles in the
@@ -309,23 +298,12 @@
         Represents the cumulative sum of
         the particles per cell
     """
-<<<<<<< HEAD
     # Get the 2D CUDA grid
-    iz_cell, ir_cell = cuda.grid(2)
+    iz_upper, ir_upper = cuda.grid(2)
     # Deposit the field per cell in parallel
-    if (iz_cell < Nz) and (ir_cell < Nr):
+    if (iz_upper < Nz) and (ir_upper < Nr+1):
         # Calculate the flattened cell index
-        i = iz_cell * Nr + ir_cell
-=======
-    # Get the 1D CUDA grid
-    i = cuda.grid(1)
-    # Deposit the field per cell in parallel (for threads < number of cells)
-    if i < prefix_sum.shape[0]:
-        # Retrieve index of upper grid point (in z and r) from prefix-sum index
-        # (See calculation of prefix-sum index in `get_cell_idx_per_particle`)
-        iz_upper = int( i / (Nr+1) )
-        ir_upper = int( i - iz_upper * (Nr+1) )
->>>>>>> 6f78574b
+        i = iz_upper * Nr + ir_upper
         # Calculate the inclusive offset for the current cell
         # It represents the number of particles contained in all other cells
         # with an index smaller than i + the total number of particles in the
@@ -562,23 +540,12 @@
         Represents the cumulative sum of
         the particles per cell
     """
-<<<<<<< HEAD
     # Get the 2D CUDA grid
-    iz_cell, ir_cell = cuda.grid(2)
+    iz_upper, ir_upper = cuda.grid(2)
     # Deposit the field per cell in parallel
-    if (iz_cell < Nz) and (ir_cell < Nr):
+    if (iz_upper < Nz) and (ir_upper < Nr):
         # Calculate the flattened cell index
-        i = iz_cell * Nr + ir_cell
-=======
-    # Get the 1D CUDA grid
-    i = cuda.grid(1)
-    # Deposit the field per cell in parallel (for threads < number of cells)
-    if i < prefix_sum.shape[0]:
-        # Retrieve index of upper grid point (in z and r) from prefix-sum index
-        # (See calculation of prefix-sum index in `get_cell_idx_per_particle`)
-        iz_upper = int( i / (Nr+1) )
-        ir_upper = int( i - iz_upper * (Nr+1) )
->>>>>>> 6f78574b
+        i = iz_upper * Nr + ir_upper
         # Calculate the inclusive offset for the current cell
         # It represents the number of particles contained in all other cells
         # with an index smaller than i + the total number of particles in the
@@ -857,23 +824,12 @@
         Represents the cumulative sum of
         the particles per cell
     """
-<<<<<<< HEAD
     # Get the 2D CUDA grid
-    iz_cell, ir_cell = cuda.grid(2)
+    iz_upper, ir_upper = cuda.grid(2)
     # Deposit the field per cell in parallel
-    if (iz_cell < Nz) and (ir_cell < Nr):
+    if (iz_upper < Nz) and (ir_upper < Nr):
         # Calculate the flattened cell index
-        i = iz_cell * Nr + ir_cell
-=======
-    # Get the 1D CUDA grid
-    i = cuda.grid(1)
-    # Deposit the field per cell in parallel (for threads < number of cells)
-    if i < prefix_sum.shape[0]:
-        # Retrieve index of upper grid point (in z and r) from prefix-sum index
-        # (See calculation of prefix-sum index in `get_cell_idx_per_particle`)
-        iz_upper = int( i / (Nr+1) )
-        ir_upper = int( i - iz_upper * (Nr+1) )
->>>>>>> 6f78574b
+        i = iz_upper * Nr + ir_upper
         # Calculate the inclusive offset for the current cell
         # It represents the number of particles contained in all other cells
         # with an index smaller than i + the total number of particles in the
