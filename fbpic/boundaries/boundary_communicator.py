--- conflicted
+++ resolved
@@ -46,13 +46,8 @@
     # -----------------------
 
     def __init__( self, Nz, zmin, zmax, Nr, rmax, Nm, dt, v_comoving,
-<<<<<<< HEAD
-            use_galilean, boundaries, n_order, n_pml, cdt_over_dr,
-            n_guard=None, n_damp=64, n_inject=None, exchange_period=None,
-=======
             use_galilean, boundaries, r_boundary, n_order, n_guard,
-            n_damp, nr_damp, n_inject=None, exchange_period=None,
->>>>>>> 64fefa2d
+            n_damp, nr_damp, cdt_over_dr, n_inject=None, exchange_period=None,
             use_all_mpi_ranks=True):
         """
         Initializes a communicator object.
@@ -298,9 +293,9 @@
                     self.d_right_damp = cuda.to_device( self.right_damp )
 
         # Create damping object for the PML
-        self.use_pml = (n_pml > 0)
+        self.use_pml = (r_boundary == "open")
         if self.use_pml:
-            self.pml_damper = PMLDamper( n_pml, cdt_over_dr )
+            self.pml_damper = PMLDamper( nr_damp, cdt_over_dr )
 
 
     def divide_into_domain( self ):
