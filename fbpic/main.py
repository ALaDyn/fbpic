"""
Fourier-Bessel Particle-In-Cell (FB-PIC) main file

This file steers and controls the simulation.
"""
# Determine if cuda is available
try:
    from numba import cuda
    cuda_installed = cuda.is_available()
except ImportError, CudaSupportError:
    cuda_installed = False

# When cuda is available, select one GPU per mpi process
# (This needs to be done before the other imports,
# as it sets the cuda contests)
if cuda_installed:
    from mpi4py import MPI
    from .cuda_utils import send_data_to_gpu, \
                receive_data_from_gpu, mpi_select_gpus
    mpi_select_gpus( MPI.COMM_WORLD )

# Import the rest of the requirements
import sys, time
from scipy.constants import m_e, m_p, e, c
from .particles import Particles
from .lpa_utils.boosted_frame import BoostConverter
from .fields import Fields, cuda_installed
from .boundaries import BoundaryCommunicator, MovingWindow

class Simulation(object):
    """
    Top-level simulation class that contains all the simulation
    data, as well as the methods to perform the PIC cycle.

    Attributes
    ----------
    - fld: a Fields object
    - ptcl: a list of Particles objects (one element per species)

    Methods
    -------
    - step: perform n PIC cycles
    """

    def __init__(self, Nz, zmax, Nr, rmax, Nm, dt, p_zmin, p_zmax,
                 p_rmin, p_rmax, p_nz, p_nr, p_nt, n_e, zmin=0.,
                 n_order=-1, dens_func=None, filter_currents=True,
                 v_comoving=0., use_galilean=True,
                 initialize_ions=False, use_cuda=False,
                 n_guard=50, exchange_period=None,
                 boundaries='periodic', gamma_boost=None):
        """
        Initializes a simulation, by creating the following structures:
        - the Fields object, which contains the EM fields
        - a set of electrons
        - a set of ions (if initialize_ions is True)

        Parameters
        ----------
        Nz, Nr: ints
            The number of gridpoints in z and r

        zmax, rmax: floats
            The position of the edge of the simulation in z and r
            (More precisely, the position of the edge of the last cell)

        Nm: int
            The number of azimuthal modes taken into account

        dt: float
            The timestep of the simulation

        p_zmin, p_zmax: floats
            z positions between which the particles are initialized

        p_rmin, p_rmax: floats
            r positions between which the fields are initialized

        p_nz, p_nr: ints
            Number of macroparticles per cell along the z and r directions

        p_nt: int
            Number of macroparticles along the theta direction

        n_e: float (in particles per m^3)
           Peak density of the electrons

        n_order: int, optional
           The order of the stencil for the z derivatives
           Use -1 for infinite order
           Otherwise use a positive, even number. In this case
           the stencil extends up to n_order/2 cells on each side.

        zmin: float, optional
           The position of the edge of the simulation box
           (More precisely, the position of the edge of the first cell)

        dens_func: callable, optional
           A function of the form:
           def dens_func( z, r ) ...
           where z and r are 1d arrays, and which returns
           a 1d array containing the density *relative to n*
           (i.e. a number between 0 and 1) at the given positions

        initialize_ions: bool, optional
           Whether to initialize the neutralizing ions

        filter_currents: bool, optional
            Whether to filter the currents and charge in k space

        v_comoving: float, optional
            In this case, the current is assumend to "comoving",
            i.e. constant with respect to (z - v_comoving * t).
            This can be done in two ways: either by
            - Using a PSATD scheme that takes this hypothesis into account
            - Solving the PSATD scheme in a Galilean frame

        use_galilean: bool, optional
            Determines which one of the two above schemes is used
            When use_galilean is true, the whole grid moves
            with a speed v_comoving

        use_cuda: bool, optional
            Wether to use CUDA (GPU) acceleration

        n_guard: int, optional
            Number of guard cells to use at the left and right of
            a domain, when using MPI.

        exchange_period: int, optional
            Number of iteration before which the particles are exchanged
            and the window is moved (the two operations are simultaneous)
            If set to None, the particles are exchanged every n_guard/2
            
        boundaries: str
            Indicates how to exchange the fields at the left and right
            boundaries of the global simulation box
            Either 'periodic' or 'open'

        gamma_boost : float, optional
            When initializing the laser in a boosted frame, set the
            value of `gamma_boost` to the corresponding Lorentz factor.
            All the other quantities (zmin, zmax, n_e, etc.) are to be given
            in the lab frame.
        """
        # Check whether to use cuda
        self.use_cuda = use_cuda
        if (use_cuda==True) and (cuda_installed==False):
            self.use_cuda = False

        # Register the comoving parameters
        self.v_comoving = v_comoving
        self.use_galilean = use_galilean

        # When running the simulation in a boosted frame, convert the arguments
        uz_m = 0.   # Mean normalized momentum of the particles
        if gamma_boost is not None:
            boost = BoostConverter( gamma_boost )
            zmin, zmax, dt = boost.copropag_length([ zmin, zmax, dt ])
            p_zmin, p_zmax = boost.static_length([ p_zmin, p_zmax ])
            n_e, = boost.static_density([ n_e ])
            uz_m, = boost.longitudinal_momentum([ uz_m ])

        # Initialize the boundary communicator
        self.comm = BoundaryCommunicator(Nz, Nr, n_guard, Nm,
                            boundaries, n_order, exchange_period )
        # Modify domain region
        zmin, zmax, p_zmin, p_zmax, Nz = \
              self.comm.divide_into_domain(zmin, zmax, p_zmin, p_zmax)

        # Initialize the field structure
        self.fld = Fields( Nz, zmax, Nr, rmax, Nm, dt,
                    n_order=n_order, zmin=zmin,
                    v_comoving=v_comoving,
                    use_galilean=use_galilean,
                    use_cuda=self.use_cuda )

        # Modify the input parameters p_zmin, p_zmax, r_zmin, r_zmax, so that
        # they fall exactly on the grid, and infer the number of particles
        p_zmin, p_zmax, Npz = adapt_to_grid( self.fld.interp[0].z,
                                p_zmin, p_zmax, p_nz )
        p_rmin, p_rmax, Npr = adapt_to_grid( self.fld.interp[0].r,
                                p_rmin, p_rmax, p_nr )

        # Initialize the electrons and the ions
        grid_shape = self.fld.interp[0].Ez.shape
        self.ptcl = [
            Particles( q=-e, m=m_e, n=n_e, Npz=Npz, zmin=p_zmin,
                       zmax=p_zmax, Npr=Npr, rmin=p_rmin, rmax=p_rmax,
                       Nptheta=p_nt, dt=dt, dens_func=dens_func,
                       use_cuda=self.use_cuda,
                       grid_shape=grid_shape) ]
        if initialize_ions :
            self.ptcl.append(
                Particles(q=e, m=m_p, n=n_e, Npz=Npz, zmin=p_zmin,
                          zmax=p_zmax, Npr=Npr, rmin=p_rmin, rmax=p_rmax,
                          Nptheta=p_nt, dt=dt, dens_func=dens_func,
                          use_cuda=self.use_cuda,
                          grid_shape=grid_shape ) )

        # Register the number of particles per cell along z, and dt
        # (Necessary for the moving window)
        self.dt = dt
        self.p_nz = p_nz
        # Register the time and the iteration
        self.time = 0.
        self.iteration = 0
        # Register the filtering flag
        self.filter_currents = filter_currents

        # Do the initial charge deposition (at t=0) now
        self.deposit('rho_prev')

        # Initialize an empty list of diagnostics
        self.diags = []

<<<<<<< HEAD
=======
    def set_moving_window( self, v=c, ux_m=0., uy_m=0., uz_m=0.,
                  ux_th=0., uy_th=0., uz_th=0., gamma_boost=None ):
        """
        Initializes a moving window for the simulation.

        Parameters
        ----------
        v: float (meters per seconds), optional
            The speed of the moving window

        ux_m, uy_m, uz_m: floats (dimensionless)
           Normalized mean momenta of the injected particles in each direction

        ux_th, uy_th, uz_th: floats (dimensionless)
           Normalized thermal momenta in each direction

        gamma_boost : float, optional
            When initializing a moving window in a boosted frame, set the
            value of `gamma_boost` to the corresponding Lorentz factor.
            Quantities like uz_m of the injected particles will be
            automatically Lorentz-transformed.
            (uz_m is to be given in the lab frame ; for the moment, this
            will not work if any of ux_th, uy_th, uz_th, ux_m, uy_m is nonzero)
        """
        # Attach the moving window to the boundary communicator
        self.comm.moving_win = MovingWindow( self.fld.interp, self.comm,
            v, self.p_nz, self.time, ux_m, uy_m, uz_m,
            ux_th, uy_th, uz_th, gamma_boost )

>>>>>>> c549fad4
    def step(self, N=1, ptcl_feedback=True, correct_currents=True,
             correct_divE=False, use_true_rho=False,
             move_positions=True, move_momenta=True, show_progress=True):
        """
        Perform N PIC cycles

        Parameter
        ---------
        N: int, optional
            The number of timesteps to take
            Default: N=1

        ptcl_feedback: bool, optional
            Whether to take into account the particle density and
            currents when pushing the fields

        correct_currents: bool, optional
            Whether to correct the currents in spectral space

        correct_divE: bool, optional
            Whether to correct the divergence of E in spectral space

        use_true_rho: bool, optional
            Wether to use the true rho deposited on the grid for the
            field push or not. (requires initialize_ions = True)

        move_positions: bool, optional
            Whether to move or freeze the particles' positions

        move_momenta: bool, optional
            Whether to move or freeze the particles' momenta

        use_true_rho: bool, optional
            Wether to use the true rho deposited on the grid for the
            field push or not. (requires initialize_ions = True)

        show_progress: bool, optional
            Whether to show a progression bar
        """
        # Shortcuts
        ptcl = self.ptcl
        fld = self.fld
        # Measure the time taken by the PIC cycle
        measured_start = time.time()

        # Send simulation data to GPU (if CUDA is used)
        if self.use_cuda:
            send_data_to_gpu(self)

        # Loop over timesteps
        for i_step in xrange(N):

            # Show a progression bar
            if show_progress:
                progression_bar( i_step, N, measured_start )

            # Run the diagnostics
            for diag in self.diags:
                # Check if the fields should be written at
                # this iteration and do it if needed.
                # (Send the data to the GPU if needed.)
                diag.write( self.iteration )

            # Exchange the fields (EB) in the guard cells between domains
            self.comm.exchange_fields(fld.interp, 'EB')

            # Check whether this iteration involves
            # particle exchange / moving window
            if self.iteration % self.comm.exchange_period == 0:

                # Move the grids if needed
                if self.comm.moving_win is not None:
                    # Shift the fields, and prepare positions
                    # between which new particles should be added
                    self.comm.move_grids(fld, self.dt, self.time)
                    # Exchange the E and B fields via MPI if needed
                    # (Notice that the fields have not been damped since the
                    # last exchange, so fields are correct in the guard cells)
                    self.comm.exchange_fields(fld.interp, 'EB')

                # Particle exchange after moving window / mpi communications
                # This includes MPI exchange of particles, removal of
                # out-of-box particles and (if there is a moving window)
                # injection of new particles by the moving window.
                for species in self.ptcl:
                    self.comm.exchange_particles(species, fld, self.time)

                # Reproject the charge on the interpolation grid
                # (Since particles have been added/suppressed)
                self.deposit('rho_prev')

            # Standard PIC loop
            # -----------------

            # Gather the fields at t = n dt
            for species in ptcl:
                species.gather( fld.interp )

            # Push the particles' positions and velocities to t = (n+1/2) dt
            if move_momenta:
                for species in ptcl:
                    species.push_p()
            if move_positions:
                for species in ptcl:
                    species.halfpush_x()
            # Shift the boundaries of the grid for the Galilean frame
            if self.use_galilean:
                self.shift_galilean_boundaries()

            # Get the current at t = (n+1/2) dt
            self.deposit('J')

            # Push the particles' positions to t = (n+1) dt
            if move_positions:
                for species in ptcl:
                    species.halfpush_x()
            # Shift the boundaries of the grid for the Galilean frame
            if self.use_galilean:
                self.shift_galilean_boundaries()

            # Get the charge density at t = (n+1) dt
            self.deposit('rho_next')
            # Correct the currents (requires rho at t = (n+1) dt )
            if correct_currents:
                fld.correct_currents()

            # Damp the fields in the guard cells
            self.comm.damp_guard_EB( fld.interp )
            # Get the exchanged and/or damped fields
            fld.interp2spect('E')
            fld.interp2spect('B')
            # Get the fields E and B on the spectral grid at t = (n+1) dt
            fld.push( ptcl_feedback, use_true_rho )
            if correct_divE:
                fld.correct_divE()
            # Get the fields E and B on the interpolation grid at t = (n+1) dt
            fld.spect2interp('E')
            fld.spect2interp('B')

            # Increment the global time and iteration
            self.time += self.dt
            self.iteration += 1

        # Receive simulation data from GPU (if CUDA is used)
        if self.use_cuda:
            receive_data_from_gpu(self)

        # Print the measured time taken by the PIC cycle
        measured_duration = time.time() - measured_start
        if show_progress and (self.comm.rank==0):
            print('\n Time taken by the loop: %.1f s\n' %measured_duration)

    def deposit( self, fieldtype ):
        """
        Deposit the charge or the currents to the interpolation
        grid and then to the spectral grid.

        Parameters:
        ------------
        fieldtype: str
            The designation of the spectral field that
            should be changed by the deposition
            Either 'rho_prev', 'rho_next' or 'J'
        """
        # Shortcut
        fld = self.fld

        # Deposit charge or currents on the interpolation grid
        # Charge
        if fieldtype in ['rho_prev', 'rho_next']:
            fld.erase('rho')
            for species in self.ptcl:
                species.deposit( fld, 'rho' )
            fld.divide_by_volume('rho')
            # Exchange the charge density of the guard cells between domains
            self.comm.exchange_fields(fld.interp, 'rho')
        # Currents
        elif fieldtype == 'J':
            fld.erase('J')
            for species in self.ptcl:
                species.deposit( fld, 'J' )
            fld.divide_by_volume('J')
            # Exchange the current of the guard cells between domains
            self.comm.exchange_fields(fld.interp, 'J')
        else:
            raise ValueError('Unknown fieldtype: %s' %fieldtype)

        # Get the charge or currents on the spectral grid
        fld.interp2spect( fieldtype )
        if self.filter_currents:
            fld.filter_spect( fieldtype )

    def shift_galilean_boundaries(self):
        """
        Shift the interpolation grids by v_comoving over
        a half-timestep. (The arrays of values are unchanged,
        only position attributes are changed.)

        With the Galilean frame, in principle everything should
        be solved in variables xi = z - v_comoving t, and -v_comoving
        should be added to the motion of the particles. However, it
        is equivalent to, instead, shift the boundaries of the grid.
        """
        # Calculate shift distance over a half timestep
        shift_distance = self.v_comoving * 0.5 * self.dt
        # Shift the boundaries of the grid
        for m in range(self.fld.Nm):
            self.fld.interp[m].zmin += shift_distance
            self.fld.interp[m].zmax += shift_distance
            self.fld.interp[m].z += shift_distance

    def set_moving_window( self, v=c, ux_m=0., uy_m=0., uz_m=0.,
                  ux_th=0., uy_th=0., uz_th=0., gamma_boost=None ):
        """
        Initializes a moving window for the simulation.

        Parameters
        ----------
        v: float (meters per seconds), optional
            The speed of the moving window

        ux_m, uy_m, uz_m: floats (dimensionless)
           Normalized mean momenta of the injected particles in each direction

        ux_th, uy_th, uz_th: floats (dimensionless)
           Normalized thermal momenta in each direction

        gamma_boost : float, optional
            When initializing a moving window in a boosted frame, set the
            value of `gamma_boost` to the corresponding Lorentz factor.
            Quantities like uz_m of the injected particles will be
            automatically Lorentz-transformed.
            (uz_m is to be given in the lab frame ; for the moment, this
            will not work if any of ux_th, uy_th, uz_th, ux_m, uy_m is nonzero)
        """
        # Attach the moving window to the boundary communicator
        self.comm.moving_win = MovingWindow( self.fld.interp, self.comm,
            v, self.p_nz, ux_m, uy_m, uz_m, ux_th, uy_th, uz_th, gamma_boost )

def progression_bar(i, Ntot, measured_start, Nbars=50, char='-'):
    """
    Shows a progression bar with Nbars and the remaining 
    simulation time.
    """
    nbars = int( (i+1)*1./Ntot*Nbars )
    sys.stdout.write('\r[' + nbars*char )
    sys.stdout.write((Nbars-nbars)*' ' + ']')
    sys.stdout.write(' %d/%d' %(i,Ntot))
    # Estimated time in seconds until it will finish (linear interpolation)
    eta = (((float(Ntot)/(i+1.))-1.)*(time.time()-measured_start))
    # Conversion to H:M:S
    m, s = divmod(eta, 60)
    h, m = divmod(m, 60)
    sys.stdout.write(', %d:%02d:%02d left' % (h, m, s))
    sys.stdout.flush()

def adapt_to_grid( x, p_xmin, p_xmax, p_nx, ncells_empty=0 ):
    """
    Adapt p_xmin and p_xmax, so that they fall exactly on the grid x
    Return the total number of particles, assuming p_nx particles
    per gridpoint

    Parameters
    ----------
    x: 1darray
        The positions of the gridpoints along the x direction

    p_xmin, p_xmax: float
        The minimal and maximal position of the particles
        These may not fall exactly on the grid

    p_nx: int
        Number of particle per gridpoint

    ncells_empty: int
        Number of empty cells at the righthand side of the box
        (Typically used when using a moving window)

    Returns
    -------
    A tuple with:
       - p_xmin: a float that falls exactly on the grid
       - p_xmax: a float that falls exactly on the grid
       - Npx: the total number of particles
    """

    # Find the max and the step of the array
    xmin = x.min()
    xmax = x.max()
    dx = x[1] - x[0]

    # Do not load particles below the lower bound of the box
    if p_xmin < xmin - 0.5*dx:
        p_xmin = xmin - 0.5*dx
    # Do not load particles in the two last upper cells
    # (This is because the charge density may extend over these cells
    # when it is smoothed. If particles are loaded closer to the right
    # boundary, this extended charge density can wrap around and appear
    # at the left boundary.)
    if p_xmax > xmax + (0.5-ncells_empty)*dx:
        p_xmax = xmax + (0.5-ncells_empty)*dx

    # Find the gridpoints on which the particles should be loaded
    x_load = x[ ( x > p_xmin ) & ( x < p_xmax ) ]
    # Deduce the total number of particles
    Npx = len(x_load) * p_nx
    # Reajust p_xmin and p_xmanx so that they match the grid
    if Npx > 0:
        p_xmin = x_load.min() - 0.5*dx
        p_xmax = x_load.max() + 0.5*dx

    return( p_xmin, p_xmax, Npx )<|MERGE_RESOLUTION|>--- conflicted
+++ resolved
@@ -131,7 +131,7 @@
             Number of iteration before which the particles are exchanged
             and the window is moved (the two operations are simultaneous)
             If set to None, the particles are exchanged every n_guard/2
-            
+
         boundaries: str
             Indicates how to exchange the fields at the left and right
             boundaries of the global simulation box
@@ -214,38 +214,6 @@
         # Initialize an empty list of diagnostics
         self.diags = []
 
-<<<<<<< HEAD
-=======
-    def set_moving_window( self, v=c, ux_m=0., uy_m=0., uz_m=0.,
-                  ux_th=0., uy_th=0., uz_th=0., gamma_boost=None ):
-        """
-        Initializes a moving window for the simulation.
-
-        Parameters
-        ----------
-        v: float (meters per seconds), optional
-            The speed of the moving window
-
-        ux_m, uy_m, uz_m: floats (dimensionless)
-           Normalized mean momenta of the injected particles in each direction
-
-        ux_th, uy_th, uz_th: floats (dimensionless)
-           Normalized thermal momenta in each direction
-
-        gamma_boost : float, optional
-            When initializing a moving window in a boosted frame, set the
-            value of `gamma_boost` to the corresponding Lorentz factor.
-            Quantities like uz_m of the injected particles will be
-            automatically Lorentz-transformed.
-            (uz_m is to be given in the lab frame ; for the moment, this
-            will not work if any of ux_th, uy_th, uz_th, ux_m, uy_m is nonzero)
-        """
-        # Attach the moving window to the boundary communicator
-        self.comm.moving_win = MovingWindow( self.fld.interp, self.comm,
-            v, self.p_nz, self.time, ux_m, uy_m, uz_m,
-            ux_th, uy_th, uz_th, gamma_boost )
-
->>>>>>> c549fad4
     def step(self, N=1, ptcl_feedback=True, correct_currents=True,
              correct_divE=False, use_true_rho=False,
              move_positions=True, move_momenta=True, show_progress=True):
@@ -483,11 +451,12 @@
         """
         # Attach the moving window to the boundary communicator
         self.comm.moving_win = MovingWindow( self.fld.interp, self.comm,
-            v, self.p_nz, ux_m, uy_m, uz_m, ux_th, uy_th, uz_th, gamma_boost )
+            v, self.p_nz, self.time, ux_m, uy_m, uz_m,
+            ux_th, uy_th, uz_th, gamma_boost )
 
 def progression_bar(i, Ntot, measured_start, Nbars=50, char='-'):
     """
-    Shows a progression bar with Nbars and the remaining 
+    Shows a progression bar with Nbars and the remaining
     simulation time.
     """
     nbars = int( (i+1)*1./Ntot*Nbars )
