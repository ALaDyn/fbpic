# Copyright 2016, FBPIC contributors
# Authors: Remi Lehe, Manuel Kirchen
# License: 3-Clause-BSD-LBNL
"""
This file is part of the Fourier-Bessel Particle-In-Cell code (FB-PIC)
It defines the optimized fields methods that use numba on a CPU
"""
from scipy.constants import c, epsilon_0, mu_0
c2 = c**2
from fbpic.threading_utils import njit_parallel, prange

<<<<<<< HEAD
@numba.jit('void(complex128[:,:], complex128[:,:], \
           complex128[:,:], complex128[:,:], complex128[:,:], \
           float64[:,:], float64[:,:], float64[:,:], \
           float64, int32, int32)')
def numba_correct_currents_curlfree_standard( rho_prev, rho_next, Jp, Jm, Jz,
=======
@njit_parallel
def numba_correct_currents_standard( rho_prev, rho_next, Jp, Jm, Jz,
>>>>>>> ab6c8391
                            kz, kr, inv_k2, inv_dt, Nz, Nr ):
    """
    Correct the currents in spectral space, using the curl-free correction
    which is adapted to the standard psatd
    """
    # Loop over the 2D grid (parallel in z, if threading is installed)
    for iz in prange(Nz):
        for ir in range(Nr):

            # Calculate the intermediate variable F
            F = - inv_k2[iz, ir] * (
                (rho_next[iz, ir] - rho_prev[iz, ir])*inv_dt \
                + 1.j*kz[iz, ir]*Jz[iz, ir] \
                + kr[iz, ir]*( Jp[iz, ir] - Jm[iz, ir] ) )

            # Correct the currents accordingly
            Jp[iz, ir] +=  0.5 * kr[iz, ir] * F
            Jm[iz, ir] += -0.5 * kr[iz, ir] * F
            Jz[iz, ir] += -1.j * kz[iz, ir] * F

<<<<<<< HEAD
@numba.jit('void(complex128[:,:], complex128[:,:], \
           complex128[:,:], complex128[:,:], \
           complex128[:,:], complex128[:,:], complex128[:,:], \
           float64[:,:], float64[:,:], float64, int32, int32)')
def numba_correct_currents_crossdeposition_standard( rho_prev, rho_next,
        rho_next_z, rho_next_xy, Jp, Jm, Jz, kz, kr, inv_dt, Nz, Nr ):
    """
    Correct the currents in spectral space, using the cross-deposition
    algorithm adapted to the standard psatd.
    """
    # Loop over the 2D grid
    for iz in range(Nz):
        for ir in range(Nr):

            # Calculate the intermediate variable Dz and Dxy
            # (Such that Dz + Dxy is the error in the continuity equation)
            Dz = 1.j*kz[iz, ir]*Jz[iz, ir] + 0.5 * inv_dt * \
                ( rho_next[iz, ir] - rho_next_xy[iz, ir] + \
                  rho_next_z[iz, ir] - rho_prev[iz, ir] )
            Dxy = kr[iz, ir]*( Jp[iz, ir] - Jm[iz, ir] ) + 0.5 * inv_dt * \
                ( rho_next[iz, ir] - rho_next_z[iz, ir] + \
                  rho_next_xy[iz, ir] - rho_prev[iz, ir] )

            # Correct the currents accordingly
            if kr[iz, ir] != 0:
                inv_kr = 1./kr[iz, ir]
                Jp[iz, ir] += -0.5 * Dxy * inv_kr
                Jm[iz, ir] +=  0.5 * Dxy * inv_kr
            if kz[iz, ir] != 0:
                inv_kz = 1./kz[iz, ir]
                Jz[iz, ir] += 1.j * Dz * inv_kz

@numba.jit('void(complex128[:,:], complex128[:,:], complex128[:,:], \
           complex128[:,:], complex128[:,:], complex128[:,:], \
           complex128[:,:], complex128[:,:], complex128[:,:], \
           complex128[:,:], complex128[:,:], \
           float64[:,:], float64[:,:], float64[:,:], \
           float64[:,:], float64[:,:], float64[:,:], float64[:,:], float64, \
           int8, int32, int32)')
=======
    return

@njit_parallel
>>>>>>> ab6c8391
def numba_push_eb_standard( Ep, Em, Ez, Bp, Bm, Bz, Jp, Jm, Jz,
                       rho_prev, rho_next,
                       rho_prev_coef, rho_next_coef, j_coef,
                       C, S_w, kr, kz, dt,
                       use_true_rho, Nz, Nr) :
    """
    Push the fields over one timestep, using the standard psatd algorithm

    See the documentation of SpectralGrid.push_eb_with
    """
    # Loop over the 2D grid (parallel in z, if threading is installed)
    for iz in prange(Nz):
        for ir in range(Nr):

            # Save the electric fields, since it is needed for the B push
            Ep_old = Ep[iz, ir]
            Em_old = Em[iz, ir]
            Ez_old = Ez[iz, ir]

            # Calculate useful auxiliary arrays
            if use_true_rho:
                # Evaluation using the rho projected on the grid
                rho_diff = rho_next_coef[iz, ir] * rho_next[iz, ir] \
                        - rho_prev_coef[iz, ir] * rho_prev[iz, ir]
            else:
                # Evaluation using div(E) and div(J)
                divE = kr[iz, ir]*( Ep[iz, ir] - Em[iz, ir] ) \
                    + 1.j*kz[iz, ir]*Ez[iz, ir]
                divJ = kr[iz, ir]*( Jp[iz, ir] - Jm[iz, ir] ) \
                    + 1.j*kz[iz, ir]*Jz[iz, ir]

                rho_diff = (rho_next_coef[iz, ir] - rho_prev_coef[iz, ir]) \
                  * epsilon_0 * divE - rho_next_coef[iz, ir] * dt * divJ

            # Push the E field
            Ep[iz, ir] = C[iz, ir]*Ep[iz, ir] + 0.5*kr[iz, ir]*rho_diff \
                + c2*S_w[iz, ir]*( -1.j*0.5*kr[iz, ir]*Bz[iz, ir] \
                + kz[iz, ir]*Bp[iz, ir] - mu_0*Jp[iz, ir] )

            Em[iz, ir] = C[iz, ir]*Em[iz, ir] - 0.5*kr[iz, ir]*rho_diff \
                + c2*S_w[iz, ir]*( -1.j*0.5*kr[iz, ir]*Bz[iz, ir] \
                - kz[iz, ir]*Bm[iz, ir] - mu_0*Jm[iz, ir] )

            Ez[iz, ir] = C[iz, ir]*Ez[iz, ir] - 1.j*kz[iz, ir]*rho_diff \
                + c2*S_w[iz, ir]*( 1.j*kr[iz, ir]*Bp[iz, ir] \
                + 1.j*kr[iz, ir]*Bm[iz, ir] - mu_0*Jz[iz, ir] )

            # Push the B field
            Bp[iz, ir] = C[iz, ir]*Bp[iz, ir] \
                - S_w[iz, ir]*( -1.j*0.5*kr[iz, ir]*Ez_old \
                            + kz[iz, ir]*Ep_old ) \
                + j_coef[iz, ir]*( -1.j*0.5*kr[iz, ir]*Jz[iz, ir] \
                            + kz[iz, ir]*Jp[iz, ir] )

            Bm[iz, ir] = C[iz, ir]*Bm[iz, ir] \
                - S_w[iz, ir]*( -1.j*0.5*kr[iz, ir]*Ez_old \
                            - kz[iz, ir]*Em_old ) \
                + j_coef[iz, ir]*( -1.j*0.5*kr[iz, ir]*Jz[iz, ir] \
                            - kz[iz, ir]*Jm[iz, ir] )

            Bz[iz, ir] = C[iz, ir]*Bz[iz, ir] \
                - S_w[iz, ir]*( 1.j*kr[iz, ir]*Ep_old \
                            + 1.j*kr[iz, ir]*Em_old ) \
                + j_coef[iz, ir]*( 1.j*kr[iz, ir]*Jp[iz, ir] \
                            + 1.j*kr[iz, ir]*Jm[iz, ir] )

    return

@njit_parallel
def numba_correct_currents_comoving( rho_prev, rho_next, Jp, Jm, Jz,
                            kz, kr, inv_k2,
                            j_corr_coef, T_eb, T_cc,
                            inv_dt, Nz, Nr ) :
    """
    Correct the currents in spectral space, using the assumption
    of comoving currents
    """
    # Loop over the 2D grid (parallel in z, if threading is installed)
    for iz in prange(Nz):
        for ir in range(Nr):

            # Calculate the intermediate variable F
            F =  - inv_k2[iz, ir] * ( T_cc[iz, ir]*j_corr_coef[iz, ir] \
                * (rho_next[iz, ir] - rho_prev[iz, ir]*T_eb[iz, ir]) \
                + 1.j*kz[iz, ir]*Jz[iz, ir] \
                + kr[iz, ir]*( Jp[iz, ir] - Jm[iz, ir] ) )

            # Correct the currents accordingly
            Jp[iz, ir] +=  0.5 * kr[iz, ir] * F
            Jm[iz, ir] += -0.5 * kr[iz, ir] * F
            Jz[iz, ir] += -1.j * kz[iz, ir] * F

    return

@njit_parallel
def numba_push_eb_comoving( Ep, Em, Ez, Bp, Bm, Bz, Jp, Jm, Jz,
                       rho_prev, rho_next,
                       rho_prev_coef, rho_next_coef, j_coef,
                       C, S_w, T_eb, T_cc, T_rho,
                       kr, kz, dt, V, use_true_rho, Nz, Nr):
    """
    Push the fields over one timestep, using the psatd algorithm,
    with the assumptions of comoving currents
    (either with the galilean scheme or comoving scheme, depending on
    the values of the coefficients that are passed)

    See the documentation of SpectralGrid.push_eb_with
    """
    # Loop over the grid (parallel in z, if threading is installed)
    for iz in prange(Nz):
        for ir in range(Nr):

            # Save the electric fields, since it is needed for the B push
            Ep_old = Ep[iz, ir]
            Em_old = Em[iz, ir]
            Ez_old = Ez[iz, ir]

            # Calculate useful auxiliary arrays
            if use_true_rho:
                # Evaluation using the rho projected on the grid
                rho_diff = rho_next_coef[iz, ir] * rho_next[iz, ir] \
                        - rho_prev_coef[iz, ir] * rho_prev[iz, ir]
            else:
                # Evaluation using div(E) and div(J)
                divE = kr[iz, ir]*( Ep[iz, ir] - Em[iz, ir] ) \
                    + 1.j*kz[iz, ir]*Ez[iz, ir]
                divJ = kr[iz, ir]*( Jp[iz, ir] - Jm[iz, ir] ) \
                    + 1.j*kz[iz, ir]*Jz[iz, ir]

                rho_diff = ( T_eb[iz,ir] * rho_next_coef[iz, ir] \
                  - rho_prev_coef[iz, ir] ) \
                  * epsilon_0 * divE + T_rho[iz, ir] \
                  * rho_next_coef[iz, ir] * divJ

            # Push the E field
            Ep[iz, ir] = \
                T_eb[iz, ir]*C[iz, ir]*Ep[iz, ir] + 0.5*kr[iz, ir]*rho_diff \
                + j_coef[iz, ir]*1.j*kz[iz, ir]*V*Jp[iz, ir] \
                + c2*T_eb[iz, ir]*S_w[iz, ir]*( -1.j*0.5*kr[iz, ir]*Bz[iz, ir] \
                + kz[iz, ir]*Bp[iz, ir] - mu_0*T_cc[iz, ir]*Jp[iz, ir] )

            Em[iz, ir] = \
                T_eb[iz, ir]*C[iz, ir]*Em[iz, ir] - 0.5*kr[iz, ir]*rho_diff \
                + j_coef[iz, ir]*1.j*kz[iz, ir]*V*Jm[iz, ir] \
                + c2*T_eb[iz, ir]*S_w[iz, ir]*( -1.j*0.5*kr[iz, ir]*Bz[iz, ir] \
                - kz[iz, ir]*Bm[iz, ir] - mu_0*T_cc[iz, ir]*Jm[iz, ir] )

            Ez[iz, ir] = \
                T_eb[iz, ir]*C[iz, ir]*Ez[iz, ir] - 1.j*kz[iz, ir]*rho_diff \
                + j_coef[iz, ir]*1.j*kz[iz, ir]*V*Jz[iz, ir] \
                + c2*T_eb[iz, ir]*S_w[iz, ir]*( 1.j*kr[iz, ir]*Bp[iz, ir] \
                + 1.j*kr[iz, ir]*Bm[iz, ir] - mu_0*T_cc[iz, ir]*Jz[iz, ir] )

            # Push the B field
            Bp[iz, ir] = T_eb[iz, ir]*C[iz, ir]*Bp[iz, ir] \
                - T_eb[iz, ir]*S_w[iz, ir]*( -1.j*0.5*kr[iz, ir]*Ez_old \
                            + kz[iz, ir]*Ep_old ) \
                + j_coef[iz, ir]*( -1.j*0.5*kr[iz, ir]*Jz[iz, ir] \
                            + kz[iz, ir]*Jp[iz, ir] )

            Bm[iz, ir] = T_eb[iz, ir]*C[iz, ir]*Bm[iz, ir] \
                - T_eb[iz, ir]*S_w[iz, ir]*( -1.j*0.5*kr[iz, ir]*Ez_old \
                            - kz[iz, ir]*Em_old ) \
                + j_coef[iz, ir]*( -1.j*0.5*kr[iz, ir]*Jz[iz, ir] \
                            - kz[iz, ir]*Jm[iz, ir] )

            Bz[iz, ir] = T_eb[iz, ir]*C[iz, ir]*Bz[iz, ir] \
                - T_eb[iz, ir]*S_w[iz, ir]*( 1.j*kr[iz, ir]*Ep_old \
                            + 1.j*kr[iz, ir]*Em_old ) \
                + j_coef[iz, ir]*( 1.j*kr[iz, ir]*Jp[iz, ir] \
                            + 1.j*kr[iz, ir]*Jm[iz, ir] )

    return<|MERGE_RESOLUTION|>--- conflicted
+++ resolved
@@ -9,20 +9,11 @@
 c2 = c**2
 from fbpic.threading_utils import njit_parallel, prange
 
-<<<<<<< HEAD
-@numba.jit('void(complex128[:,:], complex128[:,:], \
-           complex128[:,:], complex128[:,:], complex128[:,:], \
-           float64[:,:], float64[:,:], float64[:,:], \
-           float64, int32, int32)')
-def numba_correct_currents_curlfree_standard( rho_prev, rho_next, Jp, Jm, Jz,
-=======
 @njit_parallel
 def numba_correct_currents_standard( rho_prev, rho_next, Jp, Jm, Jz,
->>>>>>> ab6c8391
                             kz, kr, inv_k2, inv_dt, Nz, Nr ):
     """
-    Correct the currents in spectral space, using the curl-free correction
-    which is adapted to the standard psatd
+    Correct the currents in spectral space, using the standard pstad
     """
     # Loop over the 2D grid (parallel in z, if threading is installed)
     for iz in prange(Nz):
@@ -39,51 +30,9 @@
             Jm[iz, ir] += -0.5 * kr[iz, ir] * F
             Jz[iz, ir] += -1.j * kz[iz, ir] * F
 
-<<<<<<< HEAD
-@numba.jit('void(complex128[:,:], complex128[:,:], \
-           complex128[:,:], complex128[:,:], \
-           complex128[:,:], complex128[:,:], complex128[:,:], \
-           float64[:,:], float64[:,:], float64, int32, int32)')
-def numba_correct_currents_crossdeposition_standard( rho_prev, rho_next,
-        rho_next_z, rho_next_xy, Jp, Jm, Jz, kz, kr, inv_dt, Nz, Nr ):
-    """
-    Correct the currents in spectral space, using the cross-deposition
-    algorithm adapted to the standard psatd.
-    """
-    # Loop over the 2D grid
-    for iz in range(Nz):
-        for ir in range(Nr):
-
-            # Calculate the intermediate variable Dz and Dxy
-            # (Such that Dz + Dxy is the error in the continuity equation)
-            Dz = 1.j*kz[iz, ir]*Jz[iz, ir] + 0.5 * inv_dt * \
-                ( rho_next[iz, ir] - rho_next_xy[iz, ir] + \
-                  rho_next_z[iz, ir] - rho_prev[iz, ir] )
-            Dxy = kr[iz, ir]*( Jp[iz, ir] - Jm[iz, ir] ) + 0.5 * inv_dt * \
-                ( rho_next[iz, ir] - rho_next_z[iz, ir] + \
-                  rho_next_xy[iz, ir] - rho_prev[iz, ir] )
-
-            # Correct the currents accordingly
-            if kr[iz, ir] != 0:
-                inv_kr = 1./kr[iz, ir]
-                Jp[iz, ir] += -0.5 * Dxy * inv_kr
-                Jm[iz, ir] +=  0.5 * Dxy * inv_kr
-            if kz[iz, ir] != 0:
-                inv_kz = 1./kz[iz, ir]
-                Jz[iz, ir] += 1.j * Dz * inv_kz
-
-@numba.jit('void(complex128[:,:], complex128[:,:], complex128[:,:], \
-           complex128[:,:], complex128[:,:], complex128[:,:], \
-           complex128[:,:], complex128[:,:], complex128[:,:], \
-           complex128[:,:], complex128[:,:], \
-           float64[:,:], float64[:,:], float64[:,:], \
-           float64[:,:], float64[:,:], float64[:,:], float64[:,:], float64, \
-           int8, int32, int32)')
-=======
     return
 
 @njit_parallel
->>>>>>> ab6c8391
 def numba_push_eb_standard( Ep, Em, Ez, Bp, Bm, Bz, Jp, Jm, Jz,
                        rho_prev, rho_next,
                        rho_prev_coef, rho_next_coef, j_coef,
