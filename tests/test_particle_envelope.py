"""
This test file is part of FB-PIC (Fourier-Bessel Particle-In-Cell).

It tests the implementation of the ponderomotive force (for the envelope)
by driving a very weak laser pulse through a "sheet" of particles.
- The mode 0 is tested by using a linearly polarized gaussian beam,
   which propagates to the right.
- The mode 1 is tested by using a linearly-polarized Laguerre-Gauss beam

In both cases we compare the final values of the radial momentum of the
particles after the laser completely passed them with the theoretical values.

These tests are performed in 2 cases:
- Periodic box
- Moving window

Usage :
--------
In order to show the obtained radial momentum compared to the theory:
$ python tests/test_particle_envelope.py
(Set the 'show' parameter to True for the graphs to show)
"""
import numpy as np
from scipy.constants import c, e, m_e, pi
from scipy.special import genlaguerre
from fbpic.main import Simulation
from fbpic.lpa_utils.laser import add_laser_pulse, \
    GaussianLaser, LaguerreGaussLaser

# Parameters
# ----------
# (See the documentation of the function propagate_pulse
# below for their definition)
<<<<<<< HEAD
show = True # Whether to show the plots, and check them manually

=======
show = False # Whether to show the plots, and check them manually
>>>>>>> e65b328d
use_cuda = True

# Simulation box
Nz = 300
zmin = -30.e-6
zmax = 30.e-6
Nr = 50
Lr = 40.e-6
n_order = -1
# Laser pulse
w0 = 8.e-6
ctau = 5.e-6
k0 = 2*np.pi/0.8e-6
a0 = 0.001
# Propagation
L_prop = 30.e-6
zf = 25.e-6
# Checking the results
N_show = 2
rtol = 1.e-2

p_zmin = 15.e-6
dz = (zmax - zmin)/Nz
p_zmax = p_zmin + dz
p_rmin = 0
p_rmax = 40.e-6
n_e = 1.


def test_particles_periodic(show=False):
    """
    Function that is run by py.test, when doing `python setup.py test`
    Test the basic movements of particles in a periodic box.
    """
    # Choose the regular timestep, not an arbitrarily long timestep
    # (because the envelope uses a_old, which might not fit inside the window)
    dt = (zmax-zmin)*1./c/Nz
    # Test modes up to m=1
    for m in [0, 1]:

        print('')
        print('Testing mode m=%d' %m)
        propagate_pulse( Nz, Nr, abs(m)+1, zmin, zmax, Lr, L_prop, zf, dt,
                        p_zmin, p_zmax, p_rmin, p_rmax, n_e,
                        w0, ctau, k0, a0, m, N_show, n_order,
                        rtol, boundaries='periodic', v_window=0, show=show )

    print('')

def test_particles_moving_window(show=False):
    """
    Function that is run by py.test, when doing `python setup.py test`
    Test the basic movements of particles in a moving window
    """
    # Choose the regular timestep (required by moving window)
    dt = (zmax-zmin)*1./c/Nz
    # Test modes up to m=1
    for m in [0, 1]:

        print('')
        print('Testing mode m=%d' %m)
        propagate_pulse( Nz, Nr, abs(m)+1, zmin, zmax, Lr, L_prop, zf, dt,
                        p_zmin, p_zmax, p_rmin, p_rmax, n_e,
                        w0, ctau, k0, a0, m, N_show, n_order,
                        rtol, boundaries='open', v_window=c, show=show )

    print('')

def test_particles_galilean(show=False):
    """
    Function that is run by py.test, when doing `python setup.py test`
    Test the basic movements of particles in a moving window
    """
    # Choose the regular timestep (required by moving window)
    dt = (zmax-zmin)*1./c/Nz
    # Test modes up to m=1
    for m in [0, 1]:

        print('')
        print('Testing mode m=%d' %m)
        propagate_pulse( Nz, Nr, abs(m)+1, zmin, zmax, Lr, L_prop, zf, dt,
                        p_zmin, p_zmax, p_rmin, p_rmax, n_e,
                        w0, ctau, k0, a0, m, N_show, n_order,
                        rtol, boundaries='open', v_window=c, show=show,
                        use_galilean = True, v_comoving = c )

    print('')

def propagate_pulse( Nz, Nr, Nm, zmin, zmax, Lr, L_prop, zf, dt,
        p_zmin, p_zmax, p_rmin, p_rmax, n_e,
        w0, ctau, k0, a0, m, N_show, n_order, rtol,
        boundaries, v_window=0, use_galilean=False, v_comoving=0, show=False ):
        """
        Propagate the beam over a distance L_prop in Nt steps,
        and extracts the radial momentum of each particle at the end.

        Parameters
        ----------
        show : bool
           Whether to show the momentum, so that the user can manually check
           the agreement with the theory.

        Nz, Nr : int
           The number of points on the grid in z and r respectively

        Nm : int
            The number of modes in the azimuthal direction

        zmin, zmax : float
            The limits of the box in z

        Lr : float
           The size of the box in the r direction
           (In the case of Lr, this is the distance from the *axis*
           to the outer boundary)

        L_prop : float
           The total propagation distance (in meters)

        zf : float
           The position of the focal plane of the laser (only works for m=1)

        dt : float
           The timestep of the simulation

        p_zmin, p_zmax, p_rmin, p_rmax: float (in meters)
            The positions delimiting the particles original positions

        n_e : float (in m^-3)
            The density of electrons in the plasma, set very low so that the
            field created by the movement of electrons can be safely neglected
            in the theory

        w0 : float
           The initial waist of the laser (in meters)

        ctau : float
           The initial temporal waist of the laser (in meters)

        k0 : float
           The central wavevector of the laser (in meters^-1)

        a0 : float
           The initial a0 of the pulse

        m : int
           Index of the mode to be tested
           For m = 1 : test with a gaussian, linearly polarized beam
           For m = 0 : test with an annular beam, polarized in E_theta

        n_order : int
           Order of the stencil

        rtol : float
           Relative precision with which the results are tested

        boundaries : string
            Type of boundary condition
            Either 'open' or 'periodic'

        v_window : float
            Speed of the moving window

        v_comoving : float
            Velocity at which the currents are assumed to move

        use_galilean: bool
            Whether to use a galilean frame that moves at the speed v_comoving

        Returns
        -------
        A dictionary containing :
        - 'a' : 1d array containing the values of the amplitude
        - 'w' : 1d array containing the values of waist
        - 'fld' : the Fields object at the end of the simulation.
        """
        # Initialize the simulation object
        sim = Simulation( Nz, zmax, Nr, Lr, Nm, dt, n_order=n_order, zmin=zmin,
                        use_cuda=use_cuda, boundaries=boundaries,
                        v_comoving=v_comoving, exchange_period=1,
                        use_galilean=use_galilean, use_envelope=True )
        sim.ptcl = []  # Remove the empty electron species

        # Add our thin "sheet" of electrons
        sim.ptcl = []
        sim.add_new_species( q=-e, m=m_e, n=n_e,
                              p_nz=1, p_nr=1, p_nt=1,
                              p_zmin=p_zmin, p_zmax=p_zmax,
                              p_rmin=p_rmin, p_rmax=p_rmax,
                              continuous_injection = False)
        if v_window !=0:
            sim.set_moving_window( v=v_window )

        # Initialize the laser fields
        z0 = (zmax+zmin)/2
        init_fields( sim, w0, ctau, k0, z0, zf, a0, m )

        # Calculate the number of steps to run between each diagnostic
        Ntot_step = int( round( L_prop/(c*dt) ) )
        sim.step( Ntot_step, show_progress= False )

        # Physical quantities
        z_particles = 0.5 * (p_zmax + p_zmin)
        ZR = 0.5*k0*w0**2
        # The waist is calculated at the position of the particles
        w = w0 * np.sqrt(1 + ((z_particles - zf)/ZR)**2 )
        A = 0.5 * np.sqrt(2*pi) * ctau * a0**2 \
                        / (1 + ((z_particles - zf)/ZR)**2 )
        if m == 1:
            # Taking into account the scale factor from LaguerreGaussLaser when
            # m is not 0
            A *= 2

        # Calculate the radial momentum of particles
        radial_distance = np.sqrt(sim.ptcl[0].x**2 + sim.ptcl[0].y**2)
        radial_momentum = (sim.ptcl[0].ux*sim.ptcl[0].x + \
                        sim.ptcl[0].uy*sim.ptcl[0].y) / radial_distance
        if m == 1:
            # The pulse is at pi/4
            cos_theta = (sim.ptcl[0].x + sim.ptcl[0].y)/2**.5 /radial_distance

        if show:
            import matplotlib.pyplot as plt
<<<<<<< HEAD
            radial_distance = np.sqrt(sim.ptcl[0].x**2 + sim.ptcl[0].y**2)
            radial_momentum = (sim.ptcl[0].ux*sim.ptcl[0].x + \
                            sim.ptcl[0].uy*sim.ptcl[0].y) / radial_distance
            cos_theta = sim.ptcl[0].x / radial_distance

=======
>>>>>>> e65b328d
            if m == 0:
                plt.plot(1e6*radial_distance, radial_momentum,
                    'o', label='Simulated')
                plt.plot(1e6*radial_distance,
                    radial_momentum_profile_gaussian(radial_distance, A, w),
                    '--', label = 'Theoretical')
            else:
                plt.plot(1e6*radial_distance, radial_momentum/cos_theta**2,
                    'o', label='Simulated')
                plt.plot(1e6*radial_distance,
                    radial_momentum_profile_laguerre(radial_distance, A, w),
                    '--', label = 'Theoretical')
            plt.xlabel('r (microns)')
            plt.ylabel('ur(kg.m/s)')
            plt.title('Radial momentum')
            plt.legend(loc=0)
            plt.show()
        # Check the accuracy of the results
        if m == 0:
            assert np.allclose( radial_momentum,
                radial_momentum_profile_gaussian(radial_distance, A, w),
                atol=rtol*radial_momentum.max() )
        elif m == 1:
            assert np.allclose( radial_momentum/cos_theta**2,
                radial_momentum_profile_laguerre(radial_distance, A, w),
                atol=rtol*radial_momentum.max() )
        print('The simulation results agree with the theory to %e.' %rtol)

def init_fields( sim, w0, ctau, k0, z0, zf, a0, m=1 ) :
    """
    Imprints the appropriate profile on the fields of the simulation.

    Parameters
    ----------
    sim: Simulation object from fbpic

    w0 : float
       The initial waist of the laser (in microns)

    ctau : float
       The initial temporal waist of the laser (in microns)

    k0 : flat
       The central wavevector of the laser (in microns^-1)

    z0 : float
       The position of the centroid on the z axis

    zf : float
       The position of the focal plane

    a0 : float
       The initial a0 of the pulse

    m: int, optional
        The mode on which to imprint the profile
    """
    # Initialize the fields
    tau = ctau/c
    lambda0 = 2*np.pi/k0
    # Create the relevant laser profile
    if m == 0:
        profile = GaussianLaser( a0=a0, waist=w0, tau=tau,
                    lambda0=lambda0, z0=z0, zf=zf )
    elif m == 1:
        # Put the peak of the Laguerre-Gauss at pi/4 to check that the
        # angular dependency is correctly captured
        profile = LaguerreGaussLaser( 0, 1, a0, w0, tau,
                    z0, lambda0=lambda0, zf=zf, theta0=np.pi/4 )

    # Add the profiles to the simulation
    add_laser_pulse( sim, profile, method = 'direct_envelope' )


def radial_momentum_profile_gaussian(r, A, w):
    """
    Calculte the transverse profile for mode 0

    This is used for the fit of the momentum

    Parameters
    ----------
    r: 1darray
       Represents the positions of the grid in r

    w : float
       The waist of the laser at the position of the particles

    A : float
       The amplitude of the momentum profile
    """
    return A * r/w**2 * np.exp(-2*r**2/(w**2))


def radial_momentum_profile_laguerre(r, A, w):
    """
    Calculte the transverse profile for mode 1

    This is used for the fit of the momentum

    Parameters
    ----------
    r: 1darray
       Represents the positions of the grid in r

    w : float
       The waist of the laser at the position of the particles

    A : float
       The amplitude of the momentum profile
    """
    # We create the relevant Laguerre polynomial, which is actually
    # Constant equal to one, but is written down
    # for the sake of clarity and consistency
    laguerre_pol = genlaguerre(0,1)
    return A*r**2/w**2*(2*r/w**2 - 1/r) * laguerre_pol(2*r**2/w**2)**2 \
                * np.exp(-2*r**2/(w**2))


if __name__ == '__main__' :

    # Run the testing function
    test_particles_periodic(show=show)

    test_particles_moving_window(show=show)

    test_particles_galilean(show=show)<|MERGE_RESOLUTION|>--- conflicted
+++ resolved
@@ -31,12 +31,7 @@
 # ----------
 # (See the documentation of the function propagate_pulse
 # below for their definition)
-<<<<<<< HEAD
-show = True # Whether to show the plots, and check them manually
-
-=======
 show = False # Whether to show the plots, and check them manually
->>>>>>> e65b328d
 use_cuda = True
 
 # Simulation box
@@ -260,14 +255,6 @@
 
         if show:
             import matplotlib.pyplot as plt
-<<<<<<< HEAD
-            radial_distance = np.sqrt(sim.ptcl[0].x**2 + sim.ptcl[0].y**2)
-            radial_momentum = (sim.ptcl[0].ux*sim.ptcl[0].x + \
-                            sim.ptcl[0].uy*sim.ptcl[0].y) / radial_distance
-            cos_theta = sim.ptcl[0].x / radial_distance
-
-=======
->>>>>>> e65b328d
             if m == 0:
                 plt.plot(1e6*radial_distance, radial_momentum,
                     'o', label='Simulated')
