--- conflicted
+++ resolved
@@ -552,15 +552,12 @@
         The relevant fields acting on the particles
         (is modified by this function)
 
-<<<<<<< HEAD
-=======
     nthreads : int
         Number of CPU threads used with numba prange
 
     ptcl_chunk_indices : array of int, of size nthreads+1
         The indices (of the particle array) between which each thread
         should loop. (i.e. divisions of particle array between threads)
->>>>>>> a031ab8f
     """
     # Gather the field per cell in parallel
     for nt in prange( nthreads ):
